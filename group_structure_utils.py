--- conflicted
+++ resolved
@@ -9,12 +9,8 @@
 import json 
 import re 
 import html 
-<<<<<<< HEAD
 import hashlib # Added import for hashlib
-from typing import Optional, Dict, List, Any, Callable, Tuple, TypeAlias, Literal 
-=======
 from typing import Optional, Dict, List, Any, Callable, Tuple, TypeAlias, Literal, Set
->>>>>>> ab912bcb
 from collections import defaultdict
 
 # --- Logger Setup ---
@@ -48,12 +44,7 @@
 # --- CH API Utilities Import ---
 ch_api_utils_available = False
 try:
-<<<<<<< HEAD
     from ch_api_utils import get_ch_documents_metadata, get_company_profile, get_company_pscs, _fetch_document_content_from_ch
-=======
-    from ch_api_utils import get_ch_documents_metadata, get_company_profile, _fetch_document_content_from_ch
-    import ch_api_utils 
->>>>>>> ab912bcb
     ch_api_utils_available = True
     logger.info("group_structure_utils: Successfully imported functions from ch_api_utils.")
 except ImportError as e_ch_api:
@@ -156,11 +147,6 @@
 # --- Constants ---
 RELEVANT_CATEGORIES_FOR_GROUP_STRUCTURE = ["accounts", "confirmation-statement", "annual-return"]
 METADATA_YEARS_TO_SCAN = 10 
-<<<<<<< HEAD
-ACCOUNTS_PRIORITY_ORDER = ["group", "consolidated", "full accounts", "full", "small full", "small", "medium", "interim", "initial", "dormant", "micro-entity", "abridged", "filleted"]
-CRN_REGEX = r'\b([A-Z0-9]{2}\d{6}|\d{6,8})\b' 
-COMPANY_SUFFIX_REGEX = r'\b(?:Limited|Ltd|Plc|Llp|Lp|Sarl|Gmbh|Bv|Inc|Incorporated|Company|Undertaking|Group|Partnership|Ventures|Holdings|Industries|Solutions|Services|Technologies|Enterprises|Associates|Consulting|Capital|Investments|Trading|Logistics|Properties|Estates|Developments|Management|Resources|Systems|International|Global)\b'
-=======
 ACCOUNTS_PRIORITY_ORDER = [
     "group",
     "consolidated",
@@ -178,9 +164,8 @@
     "filleted",
 ]
 CRN_REGEX = r'\b([A-Z0-9]{2}\d{6}|\d{6,8})\b'
-# Maximum number of subsidiaries to visualise in diagrams. Set to ``None`` for no limit.
+COMPANY_SUFFIX_REGEX = r'\b(?:Limited|Ltd|Plc|Llp|Lp|Sarl|Gmbh|Bv|Inc|Incorporated|Company|Undertaking|Group|Partnership|Ventures|Holdings|Industries|Solutions|Services|Technologies|Enterprises|Associates|Consulting|Capital|Investments|Trading|Logistics|Properties|Estates|Developments|Management|Resources|Systems|International|Global)\b'
 SUBSIDIARY_VIZ_LIMIT: Optional[int] = 20
->>>>>>> ab912bcb
 
 # --- Function Definitions ---
 
@@ -209,7 +194,6 @@
             break
     
     if content_to_parse is None and 'pdf' in doc_content_data and doc_content_data['pdf'] is not None:
-<<<<<<< HEAD
         if ocr_handler: 
             content_to_parse, content_type_to_parse = doc_content_data['pdf'], 'pdf'
             logger_param.info(f"GS Parse: PDF '{doc_metadata.get('description')}' found. "
@@ -219,48 +203,19 @@
             parsed_result["extraction_error"] = "PDF content found, but no OCR handler is active for Group Structure analysis (e.g., Textract not enabled for this tab or not available)."
             logger_param.warning(f"GS Parse: PDF '{doc_metadata.get('description', 'N/A')}' likely needs OCR, "
                                  f"but no OCR handler is active for the Group Structure tab.")
-=======
-        content_to_parse, content_type_to_parse = doc_content_data['pdf'], 'pdf'
-        if ocr_handler:
-            if is_priority_for_ocr:
-                logger.info(
-                    f"GS Parse: PDF '{doc_metadata.get('description')}' prioritized for OCR if needed."
-                )
-            else:
-                logger.info(
-                    f"GS Parse: PDF '{doc_metadata.get('description')}' will be parsed; OCR available if needed."
-                )
-        else:
-            logger.info(
-                f"GS Parse: PDF '{doc_metadata.get('description')}' will be parsed without OCR handler."
-            )
->>>>>>> ab912bcb
 
     if content_to_parse is not None and content_type_to_parse is not None:
         parsed_result["source_format_parsed"] = content_type_to_parse.upper()
         try:
-<<<<<<< HEAD
-            actual_ocr_handler_for_call = ocr_handler if content_type_to_parse == 'pdf' else None
-            
-=======
             actual_ocr_handler_for_call = (
                 ocr_handler if (content_type_to_parse == 'pdf' and ocr_handler) else None
             )
->>>>>>> ab912bcb
             extracted_text, pages_processed, extraction_error = extract_text_from_document(
                 content_to_parse, content_type_to_parse, company_no, actual_ocr_handler_for_call
             )
 
             if content_type_to_parse == 'pdf' and actual_ocr_handler_for_call and pages_processed > 0:
                 parsed_result["pages_ocrd"] = pages_processed
-<<<<<<< HEAD
-            
-            if extraction_error: 
-                parsed_result["extraction_error"] = str(extraction_error)
-            elif not extracted_text: 
-                parsed_result["text_content"] = "" 
-                logger_param.info(f"GS Parse: Extraction from '{content_type_to_parse.upper()}' for doc '{doc_metadata.get('description', 'N/A')}' yielded no text.")
-=======
                 if is_priority_for_ocr:
                     logger.info(
                         f"OCR executed for prioritized PDF '{doc_metadata.get('description')}'."
@@ -271,7 +226,6 @@
                     )
             if extraction_error: parsed_result["extraction_error"] = str(extraction_error)
             elif not extracted_text: parsed_result["text_content"] = ""
->>>>>>> ab912bcb
             else:
                 parsed_result["text_content"] = extracted_text
                 text_lower = extracted_text.lower()
@@ -287,7 +241,6 @@
                     p_crn = parent_match.group(2).strip().upper() if parent_match.group(2) else None
                     if company_no.lower() not in p_name.lower() and (not p_crn or company_no.lower() != p_crn.lower()):
                         parsed_result["parent_company_name"] = p_name
-<<<<<<< HEAD
                         if p_crn: parsed_result["parent_company_number"] = p_crn
                 
                 subs_list: List[Dict[str,Optional[str]]] = []
@@ -357,44 +310,6 @@
             parsed_result["extraction_error"] = f"Extraction exception: {str(e)}"
             logger_param.error(f"GS Parse: Exception during text extraction for doc '{doc_metadata.get('description', 'N/A')}': {e}", exc_info=True)
 
-=======
-                subs_list: List[Dict[str, Optional[str]]] = []
-                subs_section_pattern = r"(?:subsidiary undertakings|principal subsidiary undertakings|investment in subsidiaries|details of related undertakings|group companies)([\s\S]+?)(?:\n\n[A-ZÀ-ÖØ-Þ][a-zà-öø-ÿ]|\Z|notes to the financial statements|directors' report)"
-                subs_section_match = re.search(subs_section_pattern, text_lower, re.IGNORECASE)
-                if subs_section_match:
-                    section_text = subs_section_match.group(1)
-                    lines_to_scan = section_text.split('\n')
-                else:
-                    logger.info(
-                        f"{company_no}: Subsidiary section not located; scanning entire document for potential matches."
-                    )
-                    lines_to_scan = extracted_text.split('\n')
-
-                for line in lines_to_scan:
-                    line_clean = line.strip()
-                    if not line_clean or len(line_clean) < 3 or line_clean.lower().startswith(("note","total", "carrying value", "country of incorporation", "proportion of voting rights", "%", "£", "$", "€")):
-                        continue
-                    crn_match = re.search(CRN_REGEX, line_clean)
-                    sub_crn = crn_match.group(1).upper() if crn_match else None
-                    sub_name_candidate = line_clean
-                    if crn_match and crn_match.group(0):
-                        sub_name_candidate = sub_name_candidate.replace(crn_match.group(0), '').strip()
-                    common_trails = [r'\s*\(?incorporated in [^)]+\)?', r'\s*registered in [^)]+\)?', r'\s*-\s*(?:100% owned|subsidiary|ordinary shares|share capital|\d+% holding)', r'\s*,\s*(?:united kingdom|england|scotland|wales|northern ireland|ireland|usa|etc\.)']
-                    for trail in common_trails:
-                        sub_name_candidate = re.sub(trail, '', sub_name_candidate, flags=re.IGNORECASE).strip()
-                    sub_name_candidate = re.sub(r'\s*[,.]?$', '', sub_name_candidate).strip()
-                    if (
-                        re.search(r'\b(?:limited|ltd|plc|llp|lp|sarl|gmbh|bv|inc\.|incorporated|company|undertaking|group)\b', sub_name_candidate, re.IGNORECASE)
-                        or (sub_crn and len(sub_name_candidate) > 3)
-                    ) and not (
-                        parsed_result.get("parent_company_name") and parsed_result.get("parent_company_name", "").lower() in sub_name_candidate.lower() and len(sub_name_candidate) > 3
-                    ) and company_no.lower() not in sub_name_candidate.lower():
-                        if not re.fullmatch(r'[\d\s.,%£$€()*]+', sub_name_candidate) and len(sub_name_candidate) > 2:
-                            subs_list.append({"name": html.unescape(sub_name_candidate.title()), "number": sub_crn})
-                if subs_list:
-                    parsed_result["subsidiaries"] = list({frozenset(item.items()): item for item in subs_list}.values())
-        except Exception as e: parsed_result["extraction_error"] = f"Extraction exception: {str(e)}"
->>>>>>> ab912bcb
     elif not parsed_result.get("extraction_error"): 
         parsed_result["extraction_error"] = "No suitable content type found or processed based on priority and availability for Group Structure analysis."
         logger_param.warning(f"GS Parse: No content processed for doc '{doc_metadata.get('description', 'N/A')}'. "
@@ -484,7 +399,6 @@
     
     return parent_timeline, messages
 
-<<<<<<< HEAD
 def _get_corporate_psc_parent_info(company_number: str, api_key: str, logger_param: logging.Logger) -> Optional[Dict[str, str]]:
     logger_param.info(f"Attempting to fetch PSC data for {company_number} to identify corporate parents.")
     if not ch_api_utils_available: 
@@ -520,41 +434,6 @@
     except Exception as e: 
         logger_param.error(f"Unexpected error processing PSC data for {company_number}: {e}", exc_info=True)
         return None
-=======
-
-def gpt_fetch_public_group_structure(company_name: str, company_number: str, logger: logging.Logger) -> List[Dict[str, Optional[str]]]:
-    """Use GPT-4.1 to gather subsidiary information from public sources."""
-    openai_client = get_openai_client()
-    if not openai_client:
-        logger.warning("OpenAI client unavailable; skipping GPT public structure lookup.")
-        return []
-    try:
-        prompt = (
-            f"Provide a concise JSON list of known subsidiaries for {company_name} (CRN {company_number}) "
-            f"based on publicly available sources. Return the format: {{'subsidiaries': [{{'name': 'XYZ Ltd', 'number': '12345678'}}]}}."
-        )
-        response = openai_client.chat.completions.create(
-            model=OPENAI_MODEL_DEFAULT,
-            messages=[
-                {"role": "system", "content": "You are a corporate research assistant."},
-                {"role": "user", "content": prompt},
-            ],
-            max_tokens=400,
-            temperature=0.2,
-        )
-        raw_content = response.choices[0].message.content.strip()
-        data = json.loads(raw_content)
-        subs = data.get("subsidiaries", []) if isinstance(data, dict) else []
-        cleaned: List[Dict[str, Optional[str]]] = []
-        for item in subs:
-            if isinstance(item, dict) and "name" in item:
-                cleaned.append({"name": str(item.get("name")).strip(), "number": str(item.get("number") or "").strip() or None})
-        return cleaned
-    except Exception as e:
-        logger.error(f"GPT public structure lookup failed for {company_number}: {e}", exc_info=True)
-        return []
-
->>>>>>> ab912bcb
 
 def _fetch_and_parse_selected_documents(
     company_number: str, docs_to_process_metadata: List[Dict[str, Any]], api_key: str, 
@@ -573,7 +452,6 @@
 
         priority_for_ocr_flag = False
         if doc_category == "accounts":
-<<<<<<< HEAD
             if is_topco_analyzing_subs and ("group" in doc_desc.lower() or "consolidated" in doc_desc.lower()):
                 priority_for_ocr_flag = True
             elif not is_topco_analyzing_subs and "full" in doc_desc.lower(): 
@@ -589,16 +467,6 @@
 
         raw_content_dict, fetched_types_list, fetch_err_msg = _fetch_document_content_from_ch(company_number, doc_item_meta)
         
-=======
-            desc_lower = doc_desc.lower()
-            if is_topco_analyzing_subs and any(keyword in desc_lower for keyword in ACCOUNTS_PRIORITY_ORDER):
-                priority_for_ocr = True
-            elif not is_topco_analyzing_subs and "full" in desc_lower:
-                priority_for_ocr = True
-        if not doc_item.get("links", {}).get("document_metadata"):
-            processed_content_list.append({"metadata":doc_item, "parsed_data":{"errors":["No download link"], "document_description":doc_desc, "document_date":doc_date_str}}); continue
-        raw_content_dict, fetched_types_list, fetch_err_msg = _fetch_document_content_from_ch(company_number, doc_item)
->>>>>>> ab912bcb
         if fetch_err_msg or not raw_content_dict:
             logger_param.error(f"Failed to fetch content for doc {doc_desc} ({doc_date_str}): {fetch_err_msg or 'No content dictionary returned'}")
             processed_content_list.append({
@@ -616,15 +484,6 @@
     return processed_content_list
 
 # --- Main Orchestrator Function ---
-<<<<<<< HEAD
-def analyze_company_group_structure( 
-    company_number: str, api_key: str, base_scratch_dir: _pl.Path, 
-    logger_param: logging.Logger, ocr_handler: Optional[OCRHandlerType] = None,
-    analysis_mode: AnalysisMode = "profile_check", 
-    target_subsidiary_crns: Optional[List[str]] = None, 
-    session_data: Optional[Dict[str, Any]] = None 
-) -> Dict[str, Any]: 
-=======
 def analyze_company_group_structure(
     company_number: str,
     api_key: str,
@@ -651,7 +510,6 @@
     When ``use_public_sources_gpt`` is ``True`` the function will query GPT-4.1
     for a preliminary list of subsidiaries based on public information.
     """
->>>>>>> ab912bcb
     results: Dict[str, Any] = {
         "company_number_analyzed": company_number, "analysis_mode_executed": analysis_mode,
         "report_messages": [f"Group Structure Analysis for {company_number} - Mode: {analysis_mode}"],
@@ -680,11 +538,11 @@
 
     if not ch_api_utils_available:
         report_messages.append("CRITICAL ERROR: CH API utilities not available. Group structure analysis cannot proceed."); 
-        logger_param.critical("analyze_company_group_structure: ch_api_utils not available.")
+        logger.critical("analyze_company_group_structure: ch_api_utils not available.")
         return results
 
     if analysis_mode == "profile_check" or not results["company_profile"]:
-        logger_param.info(f"GS Mode '{analysis_mode}': Fetching/updating profile for {company_number}.")
+        logger.info(f"GS Mode '{analysis_mode}': Fetching/updating profile for {company_number}.")
         profile = get_company_profile(company_number, api_key)
         results["company_profile"] = profile
         if profile and isinstance(profile, dict) :
@@ -704,7 +562,7 @@
             results["is_inferred_topco"] = session_data.get("user_stated_topco", False) if session_data else False 
             report_messages.append(f"Proceeding with TopCo status as: {results['is_inferred_topco']} (profile unavailable).")
     else:
-        logger_param.info(f"GS Mode '{analysis_mode}': Using existing profile for {company_number}.")
+        logger.info(f"GS Mode '{analysis_mode}': Using existing profile for {company_number}.")
         if session_data and "is_inferred_topco" in session_data:
              results["is_inferred_topco"] = session_data["is_inferred_topco"]
         elif results["company_profile"]: 
@@ -712,32 +570,6 @@
             results["is_inferred_topco"] = (acc_req == "group")
 
     docs_to_process_metadata: List[Dict[str, Any]] = []
-<<<<<<< HEAD
-    if analysis_mode in ["find_parent", "list_subsidiaries"]:
-        end_year, start_year = datetime.now().year, datetime.now().year - METADATA_YEARS_TO_SCAN + 1
-        categories_for_api = RELEVANT_CATEGORIES_FOR_GROUP_STRUCTURE
-        report_messages.append(f"Mode '{analysis_mode}': Fetching relevant filings metadata for {company_number} (Years: {start_year}-{end_year}).")
-        
-        target_docs_count_api = 3 if analysis_mode == "find_parent" else 10
-        
-        doc_items_meta, _, meta_err_msg = get_ch_documents_metadata(
-            company_no=company_number, api_key=api_key, categories=categories_for_api, 
-            items_per_page=100, 
-            max_docs_to_fetch_meta=150, 
-            target_docs_per_category_in_date_range=target_docs_count_api, 
-            year_range=(start_year, end_year)
-        )
-        if meta_err_msg: 
-            report_messages.append(f"Warning during metadata fetch: {meta_err_msg}")
-            logger_param.warning(f"GS Mode '{analysis_mode}': Metadata fetch warning for {company_number}: {meta_err_msg}")
-        
-        if doc_items_meta: 
-            report_messages.append(f"Found {len(doc_items_meta)} potentially relevant filings for '{analysis_mode}' mode.")
-            docs_to_process_metadata = doc_items_meta
-        else: 
-            report_messages.append(f"No relevant filings metadata found for '{analysis_mode}' mode with current criteria.")
-            logger_param.info(f"GS Mode '{analysis_mode}': No filings metadata for {company_number}.")
-=======
     if analysis_mode in ["find_parent", "list_subsidiaries"] and docs_metadata_to_process is None:
         end_year = datetime.now().year
         start_year = end_year - max(1, years_to_scan) + 1
@@ -774,24 +606,26 @@
             return results
     elif docs_metadata_to_process is not None:
         docs_to_process_metadata = docs_metadata_to_process
->>>>>>> ab912bcb
 
     parsed_docs_data_list: List[Dict[str, Any]] = []
     if docs_to_process_metadata:
-        logger_param.info(f"GS Mode '{analysis_mode}': Processing {len(docs_to_process_metadata)} selected filings for {company_number}.")
+        logger.info(f"GS Mode '{analysis_mode}': Processing {len(docs_to_process_metadata)} selected filings for {company_number}.")
         parsed_docs_data_list = _fetch_and_parse_selected_documents(
-            company_number, docs_to_process_metadata, api_key, logger_param, ocr_handler,
+            company_number, docs_to_process_metadata, api_key, logger, ocr_handler,
             is_topco_analyzing_subs=(analysis_mode == "list_subsidiaries" and results["is_inferred_topco"])
         )
         results["downloaded_documents_content"] = parsed_docs_data_list 
         report_messages.append(f"Processed {len(parsed_docs_data_list)} documents. Check logs for details of each.")
 
     if analysis_mode == "find_parent":
-        logger_param.info(f"GS Mode 'find_parent': Extracting parent timeline for {company_number}.")
-        parent_timeline_data, pt_msgs = extract_parent_timeline(company_number, api_key, logger_param, parsed_docs_data_list)
+        logger.info(f"GS Mode 'find_parent': Extracting parent timeline for {company_number}.")
+        parent_timeline_data, pt_msgs = extract_parent_timeline(company_number, api_key, logger, parsed_docs_data_list)
         results["parent_timeline"] = parent_timeline_data
         report_messages.extend(pt_msgs)
-<<<<<<< HEAD
+        latest_parent_entry = next((e for e in reversed(results["parent_timeline"]) if e.get('parent_number')), None)
+        if latest_parent_entry and isinstance(latest_parent_entry.get('parent_number'), str):
+            results["identified_parent_crn"] = latest_parent_entry['parent_number']
+        # The PSC-based parent lookup has been removed in favor of explicit user input or GPT analysis
         
         latest_parent_entry_with_crn = next((e for e in reversed(results["parent_timeline"]) if e.get('parent_number')), None)
         if latest_parent_entry_with_crn and isinstance(latest_parent_entry_with_crn.get('parent_number'), str):
@@ -800,18 +634,12 @@
         
         if not results["identified_parent_crn"]:
             report_messages.append("No parent CRN found in filings timeline. Checking PSC data as fallback.")
-            psc_parent_info = _get_corporate_psc_parent_info(company_number, api_key, logger_param)
+            psc_parent_info = _get_corporate_psc_parent_info(company_number, api_key, logger)
             if psc_parent_info and isinstance(psc_parent_info.get('number'), str):
                 results["identified_parent_crn"] = psc_parent_info['number']
                 report_messages.append(f"Identified potential parent CRN from PSC data: {results['identified_parent_crn']} (Name: {psc_parent_info.get('name', 'N/A')})")
             else:
                 report_messages.append("No corporate parent identified from PSC data.")
-=======
-        latest_parent_entry = next((e for e in reversed(results["parent_timeline"]) if e.get('parent_number')), None)
-        if latest_parent_entry and isinstance(latest_parent_entry.get('parent_number'), str):
-            results["identified_parent_crn"] = latest_parent_entry['parent_number']
-        # The PSC-based parent lookup has been removed in favor of explicit user input or GPT analysis
->>>>>>> ab912bcb
         
         dot_lines_viz = ["digraph G { rankdir=TB; node[shape=box, style=rounded];"]
         current_co_name_viz = results.get("company_profile", {}).get('company_name', company_number)
@@ -826,69 +654,8 @@
         results["visualization_data"] = "\n".join(dot_lines_viz)
 
     elif analysis_mode == "list_subsidiaries":
-        logger_param.info(f"GS Mode 'list_subsidiaries': Extracting subsidiary evolution for {company_number}.")
+        logger.info(f"GS Mode 'list_subsidiaries': Extracting subsidiary evolution for {company_number}.")
         current_subs_evolution = results.get("subsidiary_evolution", defaultdict(list)) 
-        
-        for doc_bundle in parsed_docs_data_list:
-            parsed_data = doc_bundle.get("parsed_data",{})
-            meta_data = doc_bundle.get("metadata",{})
-            doc_date_str_subs = meta_data.get("date", "N/A")
-            subs_in_doc_list = parsed_data.get("subsidiaries", []) 
-            
-            if subs_in_doc_list and doc_date_str_subs != "N/A":
-                try:
-<<<<<<< HEAD
-                    year_of_doc = datetime.strptime(doc_date_str_subs, "%Y-%m-%d").year
-                    existing_subs_repr_for_year = {frozenset(s.items()) for s in current_subs_evolution.get(year_of_doc, [])}
-                    new_subs_for_year = [
-                        s for s in subs_in_doc_list 
-                        if isinstance(s, dict) and frozenset(s.items()) not in existing_subs_repr_for_year
-                    ]
-                    if new_subs_for_year:
-                        current_subs_evolution[year_of_doc].extend(new_subs_for_year)
-                        report_messages.append(f"Added {len(new_subs_for_year)} new subsidiaries from doc dated {doc_date_str_subs} for year {year_of_doc}.")
-                except ValueError: 
-                    logger_param.warning(f"Could not parse date '{doc_date_str_subs}' for subsidiary evolution. Skipping doc.")
-        
-        results["subsidiary_evolution"] = {k:v for k,v in current_subs_evolution.items()} 
-        
-        dot_lines_viz_subs = ["digraph G { rankdir=TB; node[shape=box, style=rounded];"]
-        topco_name_viz_subs = results.get("company_profile", {}).get('company_name', company_number)
-        dot_lines_viz_subs.append(f'"{company_number}" [label="{topco_name_viz_subs}\\n({company_number})\\nTopCo Analyzed", fillcolor=lightgreen, style="filled,rounded"];')
-        
-        latest_year_with_subs = None
-        if results["subsidiary_evolution"]:
-            try: latest_year_with_subs = max(k for k, v in results["subsidiary_evolution"].items() if v) 
-            except ValueError: pass 
-
-        if latest_year_with_subs and results["subsidiary_evolution"].get(latest_year_with_subs):
-            report_messages.append(f"Displaying subsidiaries reported around year {latest_year_with_subs} (up to 20).")
-            subs_to_display = results["subsidiary_evolution"][latest_year_with_subs][:20] 
-            for sub_item in subs_to_display: 
-                sub_name = sub_item.get("name","Unnamed Subsidiary") 
-                if not sub_name or not sub_name.strip(): sub_name = "Unnamed Subsidiary"
-                
-                sub_crn = sub_item.get("number") 
-                
-                node_id_sub_base = sub_crn if sub_crn and sub_crn != "N/A" else sub_name.replace(' ','_').replace('"', '').replace("'", "").replace("(", "").replace(")", "")
-                node_id_sub = f"{node_id_sub_base}_{hashlib.md5(str(sub_item).encode()).hexdigest()[:6]}" # Use hashlib
-
-
-                label_crn_part = f"\\n(CRN: {sub_crn})" if sub_crn and sub_crn != "N/A" else "\\n(CRN N/A)"
-                dot_lines_viz_subs.append(f'"{node_id_sub}" [label="{html.escape(sub_name)}{label_crn_part}", fillcolor=lightblue, style="filled,rounded"];')
-                dot_lines_viz_subs.append(f'"{company_number}" -> "{node_id_sub}";')
-        else:
-            report_messages.append("No subsidiaries found or reported in the analyzed documents for visualization.")
-            
-        dot_lines_viz_subs.append("}")
-        results["visualization_data"] = "\n".join(dot_lines_viz_subs)
-=======
-                    year = datetime.strptime(doc_date_str, "%Y-%m-%d").year
-                    existing_subs_repr = {frozenset(s.items()) for s in current_subs_evolution.get(year, [])}
-                    new_subs = [s for s in subs_in_doc if isinstance(s, dict) and frozenset(s.items()) not in existing_subs_repr] # Check type
-                    current_subs_evolution[year].extend(new_subs)
-                except ValueError: pass
-        results["subsidiary_evolution"] = {k:v for k,v in current_subs_evolution.items()}
         
         dot_lines = ["digraph G { rankdir=TB; node[shape=box];"]
         topco_name_viz = results.get("company_profile", {}).get('company_name', company_number) # Safe access
@@ -906,7 +673,6 @@
                 dot_lines.append(f'"{company_number}" -> "{node_id}";')
         dot_lines.append("}")
         results["visualization_data"] = "\n".join(dot_lines)
->>>>>>> ab912bcb
 
     elif analysis_mode == "subsidiary_details":
         if target_subsidiary_crns:
@@ -922,37 +688,10 @@
             report_messages.append("Subsidiary profile fetching complete.")
         else: 
             report_messages.append("No target subsidiaries provided for detail fetching in 'subsidiary_details' mode.")
-            logger_param.info("GS Mode 'subsidiary_details': No target_subsidiary_crns provided.")
+            logger.info("GS Mode 'subsidiary_details': No target_subsidiary_crns provided.")
             
-    logger_param.info(f"Group structure analysis for {company_number} (Mode: {analysis_mode}) completed.")
+    logger.info(f"Group structure analysis for {company_number} (Mode: {analysis_mode}) completed.")
     return results
-
-<<<<<<< HEAD
-def render_group_structure_ui(api_key: str, base_scratch_dir: _pl.Path, logger_param: logging.Logger, ocr_handler: Optional[OCRHandlerType] = None):
-    st.header("🏢 Company Group Structure Analysis") 
-    
-    default_gs_session_state = {
-        'gs_current_company_crn': "", 
-        'gs_user_stated_topco': False, 
-        'gs_analysis_results': {}, 
-        'gs_current_stage': "initial_input", 
-        'gs_selected_subs_for_details': [], 
-        'gs_selected_subs_for_details_display': [], 
-        'gs_show_downloaded_docs_expander': False 
-=======
-def get_all_subsidiaries(subsidiary_evolution: Dict[int, List[Dict[str, Any]]]) -> List[Dict[str, Any]]:
-    """Combine subsidiary lists from all years, deduplicating entries."""
-    all_subs: List[Dict[str, Any]] = []
-    seen: Set[frozenset] = set()
-    for year in sorted(subsidiary_evolution.keys()):
-        for sub in subsidiary_evolution.get(year, []):
-            if not isinstance(sub, dict):
-                continue
-            repr_set = frozenset(sub.items())
-            if repr_set not in seen:
-                seen.add(repr_set)
-                all_subs.append(sub)
-    return all_subs
 
 def render_group_structure_ui(api_key: str, base_scratch_dir: _pl.Path, logger: logging.Logger, ocr_handler: Optional[OCRHandlerType] = None):
     st.header("🏢 Company Group Structure Analysis") # type: ignore
@@ -964,9 +703,8 @@
         'gs_selected_subs_for_details': [],
         'gs_years_choice': 5,
         'gs_next_analysis_mode': None,
->>>>>>> ab912bcb
     }
-    for key, default_val in default_gs_session_state.items():
+    for key, default_val in default_session_state.items():
         if key not in st.session_state: 
             if isinstance(st.session_state, MockSessionState):
                 setattr(st.session_state, key, default_val)
@@ -988,15 +726,6 @@
         st.session_state.gs_selected_subs_for_details_display = []
         st.session_state.gs_show_downloaded_docs_expander = False
     
-<<<<<<< HEAD
-    user_stated_topco_ui = st.checkbox(
-        "This company is the UK Top Parent (TopCo)", 
-        st.session_state.get('gs_user_stated_topco', False), 
-        key="gs_topco_checkbox_widget" 
-    )
-    if user_stated_topco_ui != st.session_state.get('gs_user_stated_topco'):
-        st.session_state.gs_user_stated_topco = user_stated_topco_ui
-=======
     st.session_state.gs_user_stated_topco = st.checkbox(
         "This company is the UK Top Parent",
         st.session_state.get('gs_user_stated_topco', False),
@@ -1009,7 +738,6 @@
         index=[2, 5, 10].index(st.session_state.get('gs_years_choice', 5)),
         key="gs_years_choice_select",
     )
->>>>>>> ab912bcb
 
     if st.button("1. Fetch Profile & Determine Analysis Path", key="gs_fetch_profile_btn_widget"):
         if not st.session_state.get('gs_current_company_crn'): 
@@ -1027,7 +755,7 @@
                     company_number=st.session_state.get('gs_current_company_crn',''), 
                     api_key=api_key, 
                     base_scratch_dir=base_scratch_dir,
-                    logger_param=logger_param, 
+                    logger_param=logger, 
                     ocr_handler=ocr_handler, 
                     analysis_mode="profile_check", 
                     session_data=current_session_data_for_analysis
@@ -1080,31 +808,6 @@
 
 
     if st.session_state.get('gs_current_stage') == "profile_reviewed":
-<<<<<<< HEAD
-        is_topco_inferred = results_from_analysis.get("is_inferred_topco", False)
-        col1_actions, col2_actions = st.columns(2)
-        with col1_actions:
-            if is_topco_inferred: 
-                if st.button("2a. Analyze Group Accounts for Subsidiaries", key="gs_analyze_subs_btn_widget", type="primary"):
-                    with st.spinner(f"Fetching and analyzing group accounts for {results_from_analysis.get('company_number_analyzed')}..."):
-                        updated_results = analyze_company_group_structure(
-                            results_from_analysis.get('company_number_analyzed',''), api_key, base_scratch_dir, 
-                            logger_param, ocr_handler, "list_subsidiaries", session_data=results_from_analysis
-                        )
-                        st.session_state.gs_analysis_results = updated_results
-                        st.session_state.gs_current_stage = "subs_listed"
-                        st.rerun()
-            else: 
-                if st.button("2b. Find Parent Company", key="gs_find_parent_btn_widget", type="primary"):
-                    with st.spinner(f"Analyzing documents for {results_from_analysis.get('company_number_analyzed')} to find parent..."):
-                        updated_results = analyze_company_group_structure(
-                            results_from_analysis.get('company_number_analyzed',''), api_key, base_scratch_dir, 
-                            logger_param, ocr_handler, "find_parent", session_data=results_from_analysis
-                        )
-                        st.session_state.gs_analysis_results = updated_results
-                        st.session_state.gs_current_stage = "parent_analyzed"
-                        st.rerun()
-=======
         is_topco = results.get("is_inferred_topco", False)
         col1, col2 = st.columns(2) # type: ignore
         with col1:
@@ -1197,7 +900,6 @@
                         st.session_state.gs_analysis_results = updated_results  # type: ignore
                         st.session_state.gs_current_stage = next_stage  # type: ignore
                         st.rerun()  # type: ignore
->>>>>>> ab912bcb
     
     if st.session_state.get('gs_current_stage') == "parent_analyzed":
         st.subheader("Parent Company Analysis Results");
@@ -1224,16 +926,35 @@
             st.graphviz_chart(results_from_analysis["visualization_data"])
 
     if st.session_state.get('gs_current_stage') == "subs_listed":
-<<<<<<< HEAD
-        st.subheader(f"Subsidiary Analysis for TopCo: {results_from_analysis.get('company_number_analyzed')}")
-        if results_from_analysis.get("visualization_data"): 
-            st.graphviz_chart(results_from_analysis["visualization_data"])
-        
-        subs_evolution_data = results_from_analysis.get("subsidiary_evolution", {})
-        latest_year_with_subs_data = None
-        if subs_evolution_data:
-            try: latest_year_with_subs_data = max(k for k, v_list in subs_evolution_data.items() if v_list)
-            except ValueError: pass 
+        st.subheader(f"Subsidiary Analysis for TopCo: {results.get('company_number_analyzed')}") # type: ignore
+        if results.get("visualization_data"): st.graphviz_chart(results["visualization_data"]) # type: ignore
+        subs_evo = results.get("subsidiary_evolution", {})
+        all_subs = get_all_subsidiaries(subs_evo)
+        if all_subs:
+            # Display a deduplicated list aggregated across all years
+            st.markdown("---"); st.subheader("Stage 3: Deeper Dive into Selected Subsidiaries") # type: ignore
+            subs_options = [f"{s.get('name', 'N/A')} ({s.get('number', 'N/A')})" for s in all_subs if s.get('number')]
+            selected_subs_display = st.multiselect("Select subsidiaries for status check:", options=subs_options, key="gs_subs_multiselect") # type: ignore
+            crns_to_fetch = [re.search(CRN_REGEX, disp).group(1) for disp in selected_subs_display if re.search(CRN_REGEX, disp)] if selected_subs_display else []
+            st.session_state.gs_selected_subs_for_details = crns_to_fetch # type: ignore
+            if st.button("Fetch Status for Selected Subsidiaries", key="gs_fetch_sub_details_btn"): # type: ignore
+                if not crns_to_fetch: st.warning("Please select subsidiaries with CRNs.") # type: ignore
+                else:
+                    with st.spinner("Fetching details..."): # type: ignore
+                        updated_results = analyze_company_group_structure(results.get('company_number_analyzed',''), api_key, base_scratch_dir, logger, ocr_handler, "subsidiary_details", target_subsidiary_crns=crns_to_fetch, session_data=results)
+                        st.session_state.gs_analysis_results, st.session_state.gs_current_stage = updated_results, "subs_detailed" # type: ignore
+                        st.rerun() # type: ignore
+    
+    if st.session_state.get('gs_current_stage') == "subs_detailed":
+        st.subheader("Selected Subsidiary Details") # type: ignore
+        sub_details_list = results.get("subsidiary_details_list", [])
+        if sub_details_list:
+            for detail in sub_details_list:
+                st.markdown(f"- **{detail.get('name')}** ({detail.get('crn')}) - Status: `{detail.get('status')}`") # type: ignore
+                if st.button(f"Analyze {detail.get('crn')} in detail", key=f"gs_analyze_sub_detail_{detail.get('crn')}"): # type: ignore
+                    st.session_state.gs_current_company_crn, st.session_state.gs_user_stated_topco = detail.get('crn'), False # type: ignore
+                    st.session_state.gs_analysis_results, st.session_state.gs_current_stage = {}, "initial_input" # type: ignore
+                    st.rerun() # type: ignore
 
         if latest_year_with_subs_data and subs_evolution_data.get(latest_year_with_subs_data):
             st.markdown("---"); st.subheader("Stage 3: Deeper Dive into Selected Subsidiaries")
@@ -1272,7 +993,7 @@
                         with st.spinner("Fetching details for selected subsidiaries..."):
                             updated_results = analyze_company_group_structure(
                                 results_from_analysis.get('company_number_analyzed',''), api_key, base_scratch_dir, 
-                                logger_param, ocr_handler, "subsidiary_details", 
+                                logger, ocr_handler, "subsidiary_details", 
                                 target_subsidiary_crns=st.session_state.gs_selected_subs_for_details, 
                                 session_data=results_from_analysis
                             )
@@ -1287,27 +1008,6 @@
              st.info("No subsidiaries found in the filings for the analyzed years.")
 
 
-=======
-        st.subheader(f"Subsidiary Analysis for TopCo: {results.get('company_number_analyzed')}") # type: ignore
-        if results.get("visualization_data"): st.graphviz_chart(results["visualization_data"]) # type: ignore
-        subs_evo = results.get("subsidiary_evolution", {})
-        all_subs = get_all_subsidiaries(subs_evo)
-        if all_subs:
-            # Display a deduplicated list aggregated across all years
-            st.markdown("---"); st.subheader("Stage 3: Deeper Dive into Selected Subsidiaries") # type: ignore
-            subs_options = [f"{s.get('name', 'N/A')} ({s.get('number', 'N/A')})" for s in all_subs if s.get('number')]
-            selected_subs_display = st.multiselect("Select subsidiaries for status check:", options=subs_options, key="gs_subs_multiselect") # type: ignore
-            crns_to_fetch = [re.search(CRN_REGEX, disp).group(1) for disp in selected_subs_display if re.search(CRN_REGEX, disp)] if selected_subs_display else []
-            st.session_state.gs_selected_subs_for_details = crns_to_fetch # type: ignore
-            if st.button("Fetch Status for Selected Subsidiaries", key="gs_fetch_sub_details_btn"): # type: ignore
-                if not crns_to_fetch: st.warning("Please select subsidiaries with CRNs.") # type: ignore
-                else:
-                    with st.spinner("Fetching details..."): # type: ignore
-                        updated_results = analyze_company_group_structure(results.get('company_number_analyzed',''), api_key, base_scratch_dir, logger, ocr_handler, "subsidiary_details", target_subsidiary_crns=crns_to_fetch, session_data=results)
-                        st.session_state.gs_analysis_results, st.session_state.gs_current_stage = updated_results, "subs_detailed" # type: ignore
-                        st.rerun() # type: ignore
-    
->>>>>>> ab912bcb
     if st.session_state.get('gs_current_stage') == "subs_detailed":
         st.subheader("Selected Subsidiary Details")
         subsidiary_details_list_data = results_from_analysis.get("subsidiary_details_list", [])
