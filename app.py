#!/usr/bin/env python3
"""Strategic Counsel v3.3 - CH Year Order, Export/Memory, Protocol/Red Flag UI

Key Changes:
- CH Summaries now automatically use a Gemini model (via ch_pipeline.py logic).
- Sidebar AI model selector is now only for 'Consult Counsel & Digest Updates'.
- CH Pipeline returns AI summarization costs, displayed in UI.
- Implemented more accurate token counting for Gemini in 'Consult Counsel'.
- Corrected attribute access for Gemini SDK check.
- CH Results display uses st.expander per company.
- Added UI for keyword-based filtering in CH analysis (backend logic placeholder).
- Added "Copy Summary" to CH expanders (via st.code).
- CH Summaries can now be selected for injection into Counsel chat.
- Added Protocol status display in sidebar.
- Attempt to highlight "Red Flags" section from CH summaries.
- Sidebar sections collapsed with expanders for easier navigation.
"""

from __future__ import annotations

import streamlit as st
import datetime as _dt # Added for date operations
import pathlib as _pl # Added for Path operations
import hashlib as _hashlib # Added for hashing
import json # Added for json operations
import io # Added for io operations
import logging # Standard library logging
logger = logging.getLogger(__name__)   # ← ADD (before the try/except)
logger.setLevel(logging.INFO)          # optional: default level here

import sys
from datetime import datetime

# Ensure the root directory is in sys.path for module imports
APP_ROOT_DIR = _pl.Path(__file__).resolve().parent
if str(APP_ROOT_DIR) not in sys.path:
    sys.path.insert(0, str(APP_ROOT_DIR))

# App-specific modules
import config
import ch_pipeline
import app_utils
from about_page import render_about_page # Changed from show_about_page
from instructions_page import render_instructions_page
import timeline_utils
try:
    from streamlit_timeline import timeline as st_timeline
    STREAMLIT_TIMELINE_AVAILABLE = True
except Exception:
    STREAMLIT_TIMELINE_AVAILABLE = False
try:
    import group_structure_utils
    GROUP_STRUCTURE_AVAILABLE = True
except ImportError as e:
    logger.error(
        "Failed to import group_structure_utils: %s. "
        "Group-structure tab may not function correctly.", e
    )
    GROUP_STRUCTURE_AVAILABLE = False
except Exception as e:
    logger.error(
        "Error importing group_structure_utils module: %s",
        e,
        exc_info=True,
    )
    GROUP_STRUCTURE_AVAILABLE = False

if not logging.getLogger().hasHandlers():
    logging.basicConfig(
        level=logging.INFO,
        format="%(asctime)s  %(levelname)-8s  %(name)s: %(message)s",
        datefmt="%Y-%m-%d %H:%M:%S",
    )

# Define APP_BASE_PATH - this should ideally be defined once, consistently
APP_BASE_PATH = APP_ROOT_DIR
LOGO_PATH = APP_BASE_PATH / "static" / "logo" / "logo1.png"

# --- Logger Setup ---
# Basic logger configuration (customize as needed)
LOG_DIR = APP_BASE_PATH / "logs"
LOG_DIR.mkdir(exist_ok=True)
LOG_FILE_PATH = LOG_DIR / f"app_log_{datetime.now().strftime('%Y%m%d_%H%M%S')}.log"

# Create handlers
# c_handler = logging.StreamHandler() # Console handler (optional, Streamlit handles stdout)
f_handler = logging.FileHandler(LOG_FILE_PATH)
# c_handler.setLevel(logging.INFO)
f_handler.setLevel(logging.INFO)

# Create formatters and add it to handlers
log_format = logging.Formatter('%(asctime)s - %(name)s - %(levelname)s - %(message)s')
# c_handler.setFormatter(log_format)
f_handler.setFormatter(log_format)

# Add handlers to the logger
# logger.addHandler(c_handler)
if not logger.handlers: # Avoid adding multiple file handlers on Streamlit reruns
    logger.addHandler(f_handler)

# --- Initialize Session State ---

import streamlit as st
st.set_page_config(
    page_title="Strategic Counsel",
    page_icon=str(LOGO_PATH),
    layout="wide",
    initial_sidebar_state="expanded",
    menu_items={
        'About': "# Strategic Counsel v3.3\nModular AI Legal Assistant Workspace."
    }
)

# Load Harcus Parker inspired CSS
def load_local_css(path: str | _pl.Path) -> None:
    """Utility to inject local CSS into the Streamlit app."""
    try:
        css = _pl.Path(path).read_text()
        st.markdown(f"<style>{css}</style>", unsafe_allow_html=True)
    except Exception as e:
        logger.error("Could not load CSS %s: %s", path, e)

load_local_css(APP_BASE_PATH / "static" / "harcus_parker_style.css")

try:
    import config
    logger = config.logger
    from ch_pipeline import TEXTRACT_AVAILABLE as CH_PIPELINE_TEXTRACT_FLAG_FROM_MODULE
    config.CH_PIPELINE_TEXTRACT_FLAG = CH_PIPELINE_TEXTRACT_FLAG_FROM_MODULE
except ImportError as e_initial_imports:
    st.error(f"Fatal Error: Could not import core modules (config, ch_pipeline): {e_initial_imports}")
    st.stop()
except Exception as e_conf:
    st.error(f"Fatal Error during config.py import or setup: {e_conf}")
    st.stop()

import datetime as _dt
import hashlib as _hashlib
import io
import json
import os
import pathlib as _pl
import re # For Red Flag parsing
import tempfile
import csv
from typing import List, Tuple, Dict, Optional, Any

import pandas as pd

try:
    from app_utils import (
        summarise_with_title,
        fetch_url_content,
        find_company_number,
        extract_text_from_uploaded_file,
        build_consult_docx,
        extract_legal_citations,
        verify_citations,
    )
    from about_page import render_about_page
    from instructions_page import render_instructions_page
    from ch_pipeline import run_batch_company_analysis
    from ai_utils import get_improved_prompt, check_protocol_compliance
    # from ai_utils import _gemini_generate_content_with_retry_and_tokens # Not directly used in app.py typically
except ImportError as e_app_utils_more:
    st.error(f"Fatal Error: Could not import app utilities or CH pipeline: {e_app_utils_more}")
    logger.error(f"ImportError from app_utils/about_page/ch_pipeline/ai_utils: {e_app_utils_more}", exc_info=True)
    st.stop()

APP_BASE_PATH: _pl.Path = config.APP_BASE_PATH
OPENAI_API_KEY_PRESENT = bool(config.OPENAI_API_KEY and config.OPENAI_API_KEY.startswith("sk-"))
CH_API_KEY_PRESENT = bool(config.CH_API_KEY)
GEMINI_API_KEY_PRESENT = bool(config.GEMINI_API_KEY and config.genai) # Corrected to check config.genai

REQUIRED_DIRS_REL = ("memory", "memory/digests", "summaries", "exports", "logs", "static")
for rel_p in REQUIRED_DIRS_REL:
    abs_p = APP_BASE_PATH / rel_p
    try: abs_p.mkdir(parents=True, exist_ok=True)
    except OSError as e_mkdir: st.error(f"Fatal Error creating directory {abs_p.name}: {e_mkdir}"); st.stop()

MODEL_PRICES_PER_1K_TOKENS_GBP: Dict[str, float] = {
    "gpt-4.1": 0.0080,
    "gpt-4o": 0.0040,
    config.GEMINI_MODEL_DEFAULT: 0.0028,
    "gemini-1.5-pro-latest": 0.0070,
}
MODEL_ENERGY_WH_PER_1K_TOKENS: Dict[str, float] = {
    "gpt-4.1": 0.4,
    "gpt-4o": 0.25,
    config.GEMINI_MODEL_DEFAULT: 0.2,
    "gemini-1.5-pro-latest": 0.35,
}
KETTLE_WH: int = 360

PROTO_PATH = APP_BASE_PATH / "strategic_protocols.txt"
PROTO_TEXT: str
PROTO_HASH = ""
PROTO_LOAD_SUCCESS = False # Flag for successful load

if not PROTO_PATH.exists():
    PROTO_TEXT = config.PROTO_TEXT_FALLBACK
    logger.warning(f"Protocol file {PROTO_PATH.name} not found. Using fallback.")
    config.LOADED_PROTO_PATH_NAME = PROTO_PATH.name # For about_page.py
    config.LOADED_PROTO_TEXT = PROTO_TEXT # For about_page.py
    PROTO_LOAD_SUCCESS = False
else:
    try:
        PROTO_TEXT = PROTO_PATH.read_text(encoding="utf-8")
        PROTO_HASH = _hashlib.sha256(PROTO_TEXT.encode()).hexdigest()[:8]
        config.PROTO_TEXT_FALLBACK = PROTO_TEXT # Update fallback if successfully loaded
        config.LOADED_PROTO_PATH_NAME = PROTO_PATH.name # For about_page.py
        config.LOADED_PROTO_TEXT = PROTO_TEXT # For about_page.py
        logger.info(f"Successfully loaded protocol from {PROTO_PATH.name}")
        PROTO_LOAD_SUCCESS = True
    except Exception as e_proto:
        PROTO_TEXT = config.PROTO_TEXT_FALLBACK
        logger.error(f"Error loading protocol file {PROTO_PATH.name}: {e_proto}. Using fallback.", exc_info=True)
        config.LOADED_PROTO_PATH_NAME = PROTO_PATH.name # Still set for about_page.py
        config.LOADED_PROTO_TEXT = PROTO_TEXT # Still set for about_page.py
        PROTO_LOAD_SUCCESS = False


CH_CATEGORIES: Dict[str, str] = {
    "Accounts": "accounts", "Confirmation Stmt": "confirmation-statement", "Officers": "officers",
    "Capital": "capital", "Charges": "mortgage", "Insolvency": "insolvency",
    "PSC": "persons-with-significant-control", "Name Change": "change-of-name",
    "Reg. Office": "registered-office-address",
}

def init_session_state():
    defaults = {
        "current_topic": "general_default_topic", "session_history": [], "loaded_memories": [],
        "processed_summaries": [], # (src_id, title, display_text, injection_text)
        "selected_summary_texts": [], # Texts of selected uploaded doc/URL summaries for PRIMARY context
        "latest_digest_content": "",
        "document_processing_complete": True, "ch_last_digest_path": None, "ch_last_df": None,
        "ch_last_narrative": None, "ch_last_batch_metrics": {},
        "consult_digest_model": config.OPENAI_MODEL_DEFAULT if 'config' in globals() and hasattr(config, 'OPENAI_MODEL_DEFAULT') else "gpt-4.1", # Fallback if config not loaded
        "ch_analysis_summaries_for_injection": [], # List of (company_id, title_for_list, summary_text)
        
        # For "Improve Prompt" in Consult Counsel
        "user_instruction_main_text_area_value": "", 
        "original_user_instruction_main": "", 
        "user_instruction_main_is_improved": False,

        # For "Improve Prompt" in CH Analysis
        "additional_ai_instructions_ch_text_area_value": "", 
        "original_additional_ai_instructions_ch": "", 
        "additional_ai_instructions_ch_is_improved": False,

        # Flag to safely trigger a rerun after containers have closed
        "rerun_needed": False,

        # New session state for CH document selection flow
        "ch_available_documents": [], 
        "ch_document_selection": {}, 
        "ch_start_year_input_main": _dt.date.today().year - 4, # Default start year (e.g., 4 years ago)
        "ch_end_year_input_main": _dt.date.today().year, # Default end year (current year)
        # Session states for Company Group Structure Analysis - ALIGNED WITH UI
        "group_structure_cn_for_analysis": "", # Matches UI
        "group_structure_report": [], # Matches UI
        "group_structure_viz_data": None, # Matches UI
        "suggested_parent_cn_for_rerun": None, # Matches UI
        "group_structure_parent_timeline": [] # Matches UI
        ,"last_ai_response_text": ""
        ,"last_protocol_compliance_report": ""
        ,"last_protocol_compliance_tokens": (0,0)
        ,"auto_protocol_compliance": True
        ,"citation_links_updated": False
        ,"last_citations_found": []
        ,"case_timeline_events": []
        ,"summarise_uploads": True
        ,"summary_detail_level": 2
        # Note: "company_group_analysis_results" and "company_group_ultimate_parent_cn"
        # from the original init did not have direct equivalents in the UI's init block.
        # If they are needed elsewhere, ensure they are handled consistently or add them here
        # with the 'group_structure_' prefix if they belong to this feature.
    }
    for key, value in defaults.items():
        if key not in st.session_state: st.session_state[key] = value
init_session_state()

with st.sidebar:
    st.image(str(LOGO_PATH), use_container_width=False)
    st.markdown("## Configuration")
    current_topic_input = st.text_input("Matter / Topic ID", st.session_state.current_topic, key="topic_input_sidebar")
    if current_topic_input != st.session_state.current_topic:
        st.session_state.current_topic = current_topic_input
        # Reset topic-specific states
        st.session_state.session_history = []
        st.session_state.processed_summaries = []
        st.session_state.selected_summary_texts = []
        st.session_state.loaded_memories = []
        st.session_state.latest_digest_content = ""
        st.session_state.ch_last_digest_path = None
        st.session_state.ch_last_df = None
        st.session_state.ch_last_narrative = None
        st.session_state.ch_last_batch_metrics = {}
        st.session_state.ch_analysis_summaries_for_injection = [] # Crucially reset this
        # Reset group structure states
        st.session_state.group_structure_cn_for_analysis = ""
        st.session_state.group_structure_report = []
        st.session_state.group_structure_viz_data = None
        st.session_state.suggested_parent_cn_for_rerun = None
        st.session_state.group_structure_parent_timeline = []
        st.rerun()

    def _topic_color_style(topic_str: str) -> str:
        color_hue = int(_hashlib.sha1(topic_str.encode()).hexdigest(), 16) % 360
        # Return CSS variables for dynamic styling in the custom CSS block
        return f"--topic-hue:{color_hue};"

    st.markdown(f'''<div class="topic-display-box" style="{_topic_color_style(st.session_state.current_topic)}">
                    Topic: <strong>{st.session_state.current_topic}</strong>
                 </div>''', unsafe_allow_html=True)

    # --- Protocol Status Display ---
    with st.expander("System Status", expanded=False):
        protocol_status_message = ""
        protocol_status_type = "info"  # Can be "success", "warning", "error"

        if PROTO_LOAD_SUCCESS:
            protocol_status_message = f"Protocol '{PROTO_PATH.name}' loaded (Hash: {PROTO_HASH})."
            protocol_status_type = "success"
        elif not PROTO_PATH.exists():
            protocol_status_message = f"Protocol file '{PROTO_PATH.name}' not found. Using default protocol."
            protocol_status_type = "warning"
        else:
            protocol_status_message = f"Error loading protocol '{PROTO_PATH.name}'. Using default protocol."
            protocol_status_type = "error"

        if protocol_status_type == "success":
            st.success(protocol_status_message)
        elif protocol_status_type == "warning":
            st.warning(protocol_status_message)
        else:
            st.error(protocol_status_message)
    # --- End Protocol Status Display ---


    with st.expander("AI Model Selection", expanded=False):
        if not OPENAI_API_KEY_PRESENT:
            st.error("‼️ OpenAI API Key missing. OpenAI models will fail.")
        if not GEMINI_API_KEY_PRESENT:
            st.warning("⚠️ Gemini API Key missing. Gemini models unavailable for consultation.")

        all_available_models = list(MODEL_PRICES_PER_1K_TOKENS_GBP.keys())
        gpt_models = [m for m in all_available_models if m.startswith("gpt-") and OPENAI_API_KEY_PRESENT]
        gemini_models_consult = [m for m in all_available_models if m.startswith("gemini-") and GEMINI_API_KEY_PRESENT]

        selectable_models_consult = gpt_models + gemini_models_consult
        if not selectable_models_consult:
            st.error("No AI models available for Consultation/Digests!")

        default_consult_model_index = 0
        if "consult_digest_model" in st.session_state and st.session_state.consult_digest_model in selectable_models_consult:
            try:
                default_consult_model_index = selectable_models_consult.index(st.session_state.consult_digest_model)
            except ValueError:
                default_consult_model_index = 0
        elif selectable_models_consult:
            st.session_state.consult_digest_model = selectable_models_consult[0]
        else:
            st.session_state.consult_digest_model = None

        st.session_state.consult_digest_model = st.selectbox(
            "Model for Consultation & Digests:",
            selectable_models_consult,
            index=default_consult_model_index,
            key="consult_digest_model_selector_main",
            disabled=not selectable_models_consult,
        )
        if st.session_state.consult_digest_model:
            price_consult = MODEL_PRICES_PER_1K_TOKENS_GBP.get(st.session_state.consult_digest_model, 0.0)
            st.caption(f"Est. Cost/1k Tokens: £{price_consult:.5f}")
        else:
            st.caption("Est. Cost/1k Tokens: N/A")

        st.caption("CH Summaries will use Gemini by default for speed (if configured), or fallback to OpenAI.")

        ai_temp = st.slider(
            "AI Creativity (Temperature)",
            0.0,
            1.0,
            0.2,
            0.05,
            key="ai_temp_slider_sidebar",
        )

    with st.expander("Context Injection", expanded=False):
        memory_file_path = APP_BASE_PATH / "memory" / f"{st.session_state.current_topic}.json"
        loaded_memories_from_file: List[str] = []
        if memory_file_path.exists():
            try:
                mem_data = json.loads(memory_file_path.read_text(encoding="utf-8"))
                if isinstance(mem_data, list):
                    loaded_memories_from_file = [str(item) for item in mem_data if isinstance(item, str)]
            except Exception as e_mem_load:
                st.warning(f"Could not load memory file {memory_file_path.name}: {e_mem_load}")
        selected_mem_snippets = st.multiselect(
            "Inject Memories",
            loaded_memories_from_file,
            default=[mem for mem in st.session_state.loaded_memories if mem in loaded_memories_from_file],
            key="mem_multiselect_sidebar",
        )
        st.session_state.loaded_memories = selected_mem_snippets

        digest_file_path = APP_BASE_PATH / "memory" / "digests" / f"{st.session_state.current_topic}.md"
        if digest_file_path.exists():
            try:
                st.session_state.latest_digest_content = digest_file_path.read_text(encoding="utf-8")
            except Exception as e_digest_load:
                st.warning(f"Could not load digest {digest_file_path.name}: {e_digest_load}")
                st.session_state.latest_digest_content = ""
        else:
            st.session_state.latest_digest_content = ""
        inject_digest_checkbox = st.checkbox(
            "Inject Digest",
            value=bool(st.session_state.latest_digest_content),
            key="inject_digest_checkbox_sidebar",
            disabled=not bool(st.session_state.latest_digest_content),
        )

        st.markdown("---"); st.markdown("### Document Intake (for Context)")
        uploaded_docs_list = st.file_uploader(
            "Upload Docs (PDF, DOCX, TXT)",
            ["pdf", "docx", "txt"],
            accept_multiple_files=True,
            key="doc_uploader_sidebar",
        )
        urls_input_str = st.text_area("Paste URLs (one per line)", key="url_textarea_sidebar", height=80)
        urls_to_process = [u.strip() for u in urls_input_str.splitlines() if u.strip().startswith("http")]

        st.checkbox(
            "Summarise uploads",
            value=st.session_state.get("summarise_uploads", True),
            key="summarise_uploads",
        )
        summary_level_option = st.slider(
            "Summary detail level",
            1,
            3,
            value=st.session_state.get("summary_detail_level", 2),
            format="%d",
            key="summary_detail_level",
        )
        # Avoid setting session state after widget creation to prevent
        # StreamlitAPIException. The slider already updates the session
        # state value when interacted with.
        if "summary_detail_level" not in st.session_state:
            st.session_state.summary_detail_level = summary_level_option

        if st.session_state.citation_links_updated and st.session_state.last_citations_found:
            with st.spinner("Rechecking citations..."):
                verification = verify_citations(
                    st.session_state.last_citations_found,
                    uploaded_docs_list,
                    APP_BASE_PATH / "verified_sources.json",
                )
            last_text = st.session_state.last_ai_response_text
            for cit, ok in verification.items():
                pattern = re.escape(cit) + r"(\s*\[UNVERIFIED\])?"
                replacement = cit if ok else f"{cit} [UNVERIFIED]"
                last_text = re.sub(pattern, replacement, last_text)
            st.session_state.last_ai_response_text = last_text
            st.session_state.citation_links_updated = False
            st.success("Answer rechecked using provided links.")

        current_source_identifiers = {f.name for f in uploaded_docs_list} | set(urls_to_process)
        processed_summary_ids_in_session = {s_tuple[0] for s_tuple in st.session_state.processed_summaries}
        sources_needing_processing = current_source_identifiers - processed_summary_ids_in_session
    
        newly_processed_summaries_for_this_run_sidebar: List[Tuple[str, str, str, str]] = [] # (src_id, title, display_text, injection_text)
        if sources_needing_processing and st.session_state.document_processing_complete:
            st.session_state.document_processing_complete = False # Prevent re-processing during rerun
            summaries_cache_dir_for_topic = APP_BASE_PATH / "summaries" / st.session_state.current_topic
            summaries_cache_dir_for_topic.mkdir(parents=True, exist_ok=True)
    
            with st.spinner(f"Processing {len(sources_needing_processing)} new document(s)/URL(s)..."):
                progress_bar_docs = st.progress(0.0)
                for idx, src_id in enumerate(list(sources_needing_processing)): # Convert set to list for indexing
                    title, summary, truncated_flag = "Error", "Processing Failed", False
                    # Simple cache key based on source identifier hash
                    cache_file_name = f"summary_{_hashlib.sha256(src_id.encode()).hexdigest()[:16]}.json"
                    summary_cache_file = summaries_cache_dir_for_topic / cache_file_name
    
                    if summary_cache_file.exists():
                        try:
                            cached_data = json.loads(summary_cache_file.read_text(encoding="utf-8"))
                            title = cached_data.get("t", "Cache Title Error")
                            summary = cached_data.get("s", "Cache Summary Error")
                            truncated_flag = cached_data.get("tr", False)
                        except Exception:
                            title, summary, truncated_flag = "Error", "Processing Failed (Cache Read)", False
    
                    if title == "Error" or "Cache" in title : # If cache load failed or it was an error state
                        raw_content, error_msg = None, None
                        # Check if it's an uploaded file or a URL
                        if src_id in {f.name for f in uploaded_docs_list}: # Is it an uploaded file?
                            file_obj = next((f for f in uploaded_docs_list if f.name == src_id), None)
                            if file_obj: raw_content, error_msg = extract_text_from_uploaded_file(io.BytesIO(file_obj.getvalue()), src_id)
                        elif src_id in urls_to_process: # Is it a URL?
                            raw_content, error_msg = fetch_url_content(src_id)

                        if error_msg: title, summary, truncated_flag = f"Error: {src_id[:40]}...", error_msg, False
                        elif not raw_content or not raw_content.strip():
                            title, summary, truncated_flag = f"Empty: {src_id[:40]}...", "No text content found or extracted.", False
                        else: # Successfully got raw content
                            if st.session_state.summarise_uploads:
                                title, summary = summarise_with_title(
                                    raw_content,
                                    st.session_state.current_topic,
                                    st.session_state.summary_detail_level,
                                )
                                truncated_flag = False
                            else:
                                title = " ".join(raw_content.split()[:8]) + ("..." if len(raw_content.split()) > 8 else "")
                                truncated_flag = len(raw_content) > 15000
                                summary = raw_content[:15000]

                        if "Error" not in title and "Empty" not in title: # Cache if successfully processed
                            try:
                                summary_cache_file.write_text(
                                    json.dumps({"t": title, "s": summary, "src": src_id, "tr": truncated_flag}),
                                    encoding="utf-8",
                                )
                            except Exception as e_c: logger.warning(f"Cache write failed for {src_id}: {e_c}")

                    display_text = summary
                    if not st.session_state.summarise_uploads and truncated_flag:
                        display_text += "\n\n*Truncated to first 15000 characters for context injection.*"
                    newly_processed_summaries_for_this_run_sidebar.append((src_id, title, display_text, summary))
                    progress_bar_docs.progress((idx + 1) / len(sources_needing_processing))
    
                # Update session state: keep existing ones that are still valid, add new ones
                existing_to_keep = [s for s in st.session_state.processed_summaries if s[0] in current_source_identifiers and s[0] not in sources_needing_processing]
                st.session_state.processed_summaries = existing_to_keep + newly_processed_summaries_for_this_run_sidebar
                progress_bar_docs.empty()
            st.session_state.document_processing_complete = True
            st.session_state.rerun_needed = True  # Trigger rerun after expander closes
    
        # Selection for Uploaded/URL Summaries
        st.session_state.selected_summary_texts = [] # Reset before populating based on checkbox state
        if st.session_state.processed_summaries:
            st.markdown("---"); st.markdown("### Available Doc/URL Summaries (Select to Inject)")
            for idx, (s_id, title, display_text, injection_text) in enumerate(st.session_state.processed_summaries):
                checkbox_key = f"sum_sel_{_hashlib.md5(s_id.encode()).hexdigest()}"
                is_newly_processed = any(s_id == item[0] for item in newly_processed_summaries_for_this_run_sidebar)
                default_checked = is_newly_processed or st.session_state.get(checkbox_key, False)
                st.markdown(f"**{idx+1}. {title[:60]}**")
                st.markdown(display_text)
                is_injected = st.checkbox("Inject", value=default_checked, key=checkbox_key)
                if is_injected:
                    st.session_state.selected_summary_texts.append(
                        f"UPLOADED DOCUMENT/URL SUMMARY ('{title}'):\n{injection_text}"
                    )
    
    
        # Selection for CH Analysis Summaries
        selected_ch_summary_texts_for_injection_temp = [] # Temp list for this run
        if st.session_state.ch_analysis_summaries_for_injection:
            st.markdown("---"); st.markdown("### CH Analysis Summaries (Select to Inject)")
            for idx, (company_id, title_for_list, summary_text) in enumerate(st.session_state.ch_analysis_summaries_for_injection):
                ch_checkbox_key = f"ch_sum_sel_{_hashlib.md5(company_id.encode() + title_for_list.encode()).hexdigest()}"
                # Default to False unless explicitly checked by the user.
                is_ch_summary_injected = st.checkbox(f"{idx+1}. CH: {title_for_list[:40]}...", value=st.session_state.get(ch_checkbox_key, False), key=ch_checkbox_key, help=f"Company: {company_id}\nSummary: {summary_text[:200]}...")
                if is_ch_summary_injected:
                    selected_ch_summary_texts_for_injection_temp.append(f"COMPANIES HOUSE ANALYSIS SUMMARY FOR {company_id} ({title_for_list}):\n{summary_text}")
        # This state is now dynamically built when creating context for AI rather than storing selection list in session_state permanently

    # Trigger rerun safely after Context Injection expander
    if st.session_state.rerun_needed:
        st.session_state.rerun_needed = False
        st.rerun()

    st.markdown("---")
    if st.button("End Session & Update Digest", key="end_session_button_sidebar"):
        if not st.session_state.session_history: st.warning("No new interactions to add to digest.")
        elif not st.session_state.consult_digest_model: st.error("No AI model selected for Digest Update.")
        else:
            with st.spinner("Updating Digest..."):
                new_interactions_block = "\n\n---\n\n".join(st.session_state.session_history)
                existing_digest_text = st.session_state.latest_digest_content
                update_digest_prompt = (f"Consolidate the following notes. Integrate the NEW interactions into the EXISTING digest, "
                                    f"maintaining a coherent and concise summary. Aim for a maximum of around 2000 words for the entire updated digest. "
                                    f"Preserve key facts and decisions.\n\n"
                                    f"EXISTING DIGEST (for topic: {st.session_state.current_topic}):\n{existing_digest_text}\n\n"
                                    f"NEW INTERACTIONS (to integrate for topic: {st.session_state.current_topic}):\n{new_interactions_block}")
                try:
                    current_ai_model_for_digest = st.session_state.consult_digest_model
                    updated_digest_text = "Error updating digest."
                    if current_ai_model_for_digest.startswith("gpt-"):
                        client = config.get_openai_client(); assert client
                        resp = client.chat.completions.create(model=current_ai_model_for_digest, temperature=0.1, max_tokens=3000, messages=[{"role": "system", "content": PROTO_TEXT}, {"role": "user", "content": update_digest_prompt}])
                        updated_digest_text = resp.choices[0].message.content.strip()
                    elif current_ai_model_for_digest.startswith("gemini-"):
                        client, init_error = config.get_gemini_model(current_ai_model_for_digest)
                        assert client and config.genai, init_error
                        full_prompt_gemini = f"{PROTO_TEXT}\n\n{update_digest_prompt}" # Combine for Gemini
                        resp = client.generate_content(full_prompt_gemini, generation_config=config.genai.types.GenerationConfig(temperature=0.1, max_output_tokens=3000)) # Use config.genai
                        updated_digest_text = resp.text.strip() # Check for block reason

                    digest_file_path.write_text(updated_digest_text, encoding="utf-8")
                    historical_digest_path = APP_BASE_PATH / "memory" / "digests" / f"history_{st.session_state.current_topic}.md"
                    with historical_digest_path.open("a", encoding="utf-8") as fp_hist:
                        fp_hist.write(f"\n\n### Update: {_dt.datetime.now():%Y-%m-%d %H:%M} (Model: {current_ai_model_for_digest})\n{updated_digest_text}\n---\n")
                    st.success(f"Digest for '{st.session_state.current_topic}' updated."); st.session_state.session_history = []; st.session_state.latest_digest_content = updated_digest_text; st.rerun()
                except Exception as e_digest_update:
                    st.error(f"Digest update failed: {e_digest_update}"); logger.error(f"Digest update error: {e_digest_update}", exc_info=True)

    with st.expander("Protocol Compliance", expanded=False):
        st.session_state.auto_protocol_compliance = st.checkbox(
            "Auto-check after each response",
            value=st.session_state.get("auto_protocol_compliance", True),
            key="auto_protocol_compliance_checkbox",
        )
        if st.button("Run Protocol Compliance Report", key="protocol_compliance_button"):
            latest_output = st.session_state.get("last_ai_response_text", "")
            if not latest_output:
                st.warning("No AI output available for compliance check.")
            else:
                with st.spinner("Checking compliance..."):
                    report_text, rpt_p, rpt_c = check_protocol_compliance(latest_output, PROTO_TEXT)
                st.session_state.last_protocol_compliance_report = report_text
                st.session_state.last_protocol_compliance_tokens = (rpt_p, rpt_c)
                if "Error:" in report_text:
                    st.error(report_text)
                else:
                    st.success("Compliance check complete. See report below.")

        if st.session_state.get("last_protocol_compliance_report"):
            st.text_area(
                "Protocol Compliance Report",
                st.session_state.last_protocol_compliance_report,
                height=250,
            )
            p_tok, c_tok = st.session_state.last_protocol_compliance_tokens
            st.caption(f"Prompt tokens: {p_tok}, Completion tokens: {c_tok}")

# ── Main Application Area UI (Using Tabs) ─────────────────────────
st.markdown(f"## 🏛️ Strategic Counsel: {st.session_state.current_topic}")

# Define tabs based on what functionality is available
if 'GROUP_STRUCTURE_AVAILABLE' in globals() and GROUP_STRUCTURE_AVAILABLE:
    tab_consult, tab_ch_analysis, tab_group_structure, tab_timeline, tab_about_rendered, tab_instructions = st.tabs([
        "💬 Consult Counsel",
        "🇬🇧 Companies House Analysis",
        "🕸️ Company Group Structure",
        "📅 Case Timeline",
        "ℹ️ About",
        "📖 Instructions"
    ])
else:
    # Fall back to three tabs if group structure not available
    tab_consult, tab_ch_analysis, tab_timeline, tab_about_rendered, tab_instructions = st.tabs([
        "💬 Consult Counsel",
        "🇬🇧 Companies House Analysis",
        "📅 Case Timeline",
        "ℹ️ About",
        "📖 Instructions"
    ])
    # Create a placeholder for tab_group_structure to avoid errors later in the code
    class PlaceholderTab:
        def __enter__(self): pass
        def __exit__(self, *args): pass
    tab_group_structure = PlaceholderTab()

with tab_consult:
    st.markdown("Provide instructions and context (using sidebar options) for drafting, analysis, or advice.")
    
    # Text area for user's main instruction. Its value is stored in st.session_state.main_instruction_area_consult_tab (by Streamlit)
    # and mirrored to st.session_state.user_instruction_main_text_area_value by the on_change callback.
    st.text_area(
        "Your Instruction:", 
        value=st.session_state.user_instruction_main_text_area_value, # Display value from our dedicated session state
        height=200, 
        key="main_instruction_area_consult_tab", # Key for this specific widget
        on_change=lambda: st.session_state.update(user_instruction_main_text_area_value=st.session_state.main_instruction_area_consult_tab) # Update our dedicated state from widget's state
    )

    col_improve_main, col_cancel_main, col_spacer_main = st.columns([2,2,3]) # Adjusted column ratios
    with col_improve_main:
        if st.button("💡 Suggest Improved Prompt", key="improve_prompt_main_button", help="Let AI refine your instruction for better results.", use_container_width=True):
            current_text_in_area = st.session_state.user_instruction_main_text_area_value 
            if current_text_in_area and current_text_in_area.strip():
                if not st.session_state.user_instruction_main_is_improved: 
                    st.session_state.original_user_instruction_main = current_text_in_area
                
                with st.spinner("Improving prompt..."):
                    improved_prompt = get_improved_prompt(current_text_in_area, "Strategic Counsel general query")
                    if "Error:" not in improved_prompt and improved_prompt.strip():
                        st.session_state.user_instruction_main_text_area_value = improved_prompt
                        st.session_state.main_instruction_area_consult_tab = improved_prompt
                        st.session_state.user_instruction_main_is_improved = True
                        st.session_state.rerun_needed = True
                    elif "Error:" in improved_prompt:
                        st.warning(f"Could not improve prompt: {improved_prompt}")
                    # If prompt is empty or only whitespace after improvement, no change is made to the text area.
            else:
                st.info("Please enter an instruction first to improve it.")

    with col_cancel_main:
        if st.session_state.user_instruction_main_is_improved:
            if st.button("↩️ Revert to Original", key="cancel_improve_prompt_main_button", use_container_width=True):
                st.session_state.user_instruction_main_text_area_value = st.session_state.original_user_instruction_main
                st.session_state.main_instruction_area_consult_tab = st.session_state.original_user_instruction_main
                st.session_state.user_instruction_main_is_improved = False
                st.session_state.rerun_needed = True

    consult_model_name = st.session_state.get("consult_digest_model")

    if st.button("✨ Consult Counsel", type="primary", key="run_ai_button_consult_tab"):
        current_instruction_to_use = st.session_state.user_instruction_main_text_area_value

        if not current_instruction_to_use.strip(): st.warning("Please enter your instructions.")
        elif not consult_model_name: st.error("No AI model selected for Consultation.")
        else:
            with st.spinner(f"Consulting {consult_model_name}..."):
                messages_for_ai = [{"role": "system", "content": PROTO_TEXT + f"\n[Protocol Hash:{PROTO_HASH}]"}]
                context_parts_for_ai = []
                if inject_digest_checkbox and st.session_state.latest_digest_content: context_parts_for_ai.append(f"CURRENT DIGEST:\n{st.session_state.latest_digest_content}")
                if st.session_state.loaded_memories: context_parts_for_ai.append("INJECTED MEMORIES:\n" + "\n---\n".join(st.session_state.loaded_memories))

                combined_selected_summaries = []
                if st.session_state.selected_summary_texts: 
                    combined_selected_summaries.extend(st.session_state.selected_summary_texts)
                
                if "ch_analysis_summaries_for_injection" in st.session_state and st.session_state.ch_analysis_summaries_for_injection:
                    for idx, (company_id, title_for_list, summary_text) in enumerate(st.session_state.ch_analysis_summaries_for_injection):
                        ch_checkbox_key = f"ch_sum_sel_{_hashlib.md5(company_id.encode() + title_for_list.encode()).hexdigest()}"
                        if st.session_state.get(ch_checkbox_key, False): 
                            combined_selected_summaries.append(f"COMPANIES HOUSE ANALYSIS SUMMARY FOR {company_id} ({title_for_list}):\n{summary_text}")
                
                if combined_selected_summaries:
                    context_parts_for_ai.append("SELECTED DOCUMENT SUMMARIES & ANALYSIS:\n" + "\n===\n".join(combined_selected_summaries))

                if context_parts_for_ai: messages_for_ai.append({"role": "system", "content": "ADDITIONAL CONTEXT:\n\n" + "\n\n".join(context_parts_for_ai)})
                messages_for_ai.append({"role": "user", "content": current_instruction_to_use}) # Use the potentially improved instruction

                try:
                    ai_response_text = "Error: AI response could not be generated."
                    prompt_tokens, completion_tokens = 0, 0

                    if consult_model_name.startswith("gpt-"):
                        openai_client = config.get_openai_client(); assert openai_client
                        ai_api_response = openai_client.chat.completions.create(
                            model=consult_model_name, temperature=ai_temp, messages=messages_for_ai, max_tokens=3500
                        )
                        ai_response_text = ai_api_response.choices[0].message.content.strip()
                        if ai_api_response.usage:
                            prompt_tokens = ai_api_response.usage.prompt_tokens
                            completion_tokens = ai_api_response.usage.completion_tokens
                    elif consult_model_name.startswith("gemini-"):
                        gemini_model_client, init_error = config.get_gemini_model(consult_model_name)
                        assert gemini_model_client and config.genai, init_error
                        try: 
                            full_prompt_str_gemini = "\n\n".join([f"{m['role']}: {m['content']}" for m in messages_for_ai])
                            count_resp_prompt = gemini_model_client.count_tokens(full_prompt_str_gemini)
                            prompt_tokens = count_resp_prompt.total_tokens
                        except Exception as e_gem_count_p: logger.warning(f"Gemini prompt token count failed: {e_gem_count_p}"); prompt_tokens = 0

                        gemini_api_response = gemini_model_client.generate_content(
                            contents=messages_for_ai,
                            generation_config=config.genai.types.GenerationConfig(temperature=ai_temp, max_output_tokens=3500)
                        )
                        if hasattr(gemini_api_response, 'text') and gemini_api_response.text:
                             ai_response_text = gemini_api_response.text.strip()
                             try: 
                                 count_resp_completion = gemini_model_client.count_tokens(ai_response_text)
                                 completion_tokens = count_resp_completion.total_tokens
                             except Exception as e_gem_count_c: logger.warning(f"Gemini completion token count failed: {e_gem_count_c}"); completion_tokens = 0
                        elif hasattr(gemini_api_response, 'prompt_feedback') and gemini_api_response.prompt_feedback.block_reason:
                            block_reason_str = config.genai.types.BlockedReason(gemini_api_response.prompt_feedback.block_reason).name
                            ai_response_text = f"Error: Gemini content generation blocked. Reason: {block_reason_str}."
                            logger.error(f"Gemini content blocked. Reason: {block_reason_str}. Feedback: {gemini_api_response.prompt_feedback}")
                        else:
                             ai_response_text = "Error: Gemini response was empty or malformed."
                             logger.error(f"Gemini empty/malformed response: {gemini_api_response}")
                    else:
                        raise ValueError(f"Unsupported model type for consultation: {consult_model_name}")

                    st.session_state.session_history.append(f"Instruction:\n{current_instruction_to_use}\n\nResponse ({consult_model_name}):\n{ai_response_text}") # Log the used instruction
                    citations_found = extract_legal_citations(ai_response_text)
                    st.session_state.last_citations_found = citations_found
                    verification = verify_citations(
                        citations_found,
                        uploaded_docs_list,
                        APP_BASE_PATH / "verified_sources.json",
                    )
                    unverified = [c for c, ok in verification.items() if not ok]
                    for c in unverified:
                        ai_response_text = ai_response_text.replace(c, f"{c} [UNVERIFIED]")
                    st.session_state.last_ai_response_text = ai_response_text
                    if unverified:
                        st.warning(
                            "The following citations could not be verified:\n" +
                            "\n".join(f"- {c}" for c in unverified) +
                            "\nPlease upload the source or provide a direct link."
                        )
                        with st.form(key=f"citation_links_{len(st.session_state.session_history)}"):
                            link_inputs = {}
                            for cit in unverified:
                                input_key = f"link_{_hashlib.md5(cit.encode()).hexdigest()}"
                                link_inputs[cit] = st.text_input(f"Source for {cit}", key=input_key)
                            if st.form_submit_button("Submit Links"):
                                links_path = APP_BASE_PATH / "verified_sources.json"
                                try:
                                    existing = json.loads(links_path.read_text()) if links_path.exists() else {}
                                except Exception:
                                    existing = {}
                                for cit, link in link_inputs.items():
                                    if not link:
                                        continue
                                    entry = existing.get(cit)
                                    if isinstance(entry, dict):
                                        entry["url"] = link
                                    elif isinstance(entry, bool):
                                        entry = {"verified": entry, "url": link}
                                    else:
                                        entry = {"verified": False, "url": link}
                                    existing[cit] = entry
                                try:
                                    links_path.write_text(json.dumps(existing, indent=2))
                                    st.success("Citation links saved.")
                                    st.session_state.citation_links_updated = True
                                except Exception as e_save:
                                    st.error(f"Failed to save links: {e_save}")
                    with st.chat_message("assistant", avatar="⚖️"): st.markdown(ai_response_text)

                    if st.session_state.get("auto_protocol_compliance", True):
                        with st.spinner("Checking protocol compliance..."):
                            rpt_text, rpt_p, rpt_c = check_protocol_compliance(ai_response_text, PROTO_TEXT)
                        st.session_state.last_protocol_compliance_report = rpt_text
                        st.session_state.last_protocol_compliance_tokens = (rpt_p, rpt_c)
                        if "error:" in rpt_text.lower():
                            st.warning(rpt_text)
                        elif "non-compliant" in rpt_text.lower():
                            st.error("Protocol issues detected. See details below.")
                        else:
                            st.success("Protocol compliance OK.")
                        with st.expander("Protocol Compliance Report", expanded=False):
                            st.text_area("Protocol Compliance Report", rpt_text, height=250)
                            st.caption(f"Prompt tokens: {rpt_p}, Completion tokens: {rpt_c}")

                    with st.expander("📊 Run Details & Export"):
                        total_tokens = prompt_tokens + completion_tokens
                        cost = (total_tokens / 1000) * MODEL_PRICES_PER_1K_TOKENS_GBP.get(consult_model_name,0.0) if total_tokens > 0 else 0.0
                        energy_model_wh = MODEL_ENERGY_WH_PER_1K_TOKENS.get(consult_model_name, 0.0)
                        energy_wh = (total_tokens / 1000) * energy_model_wh if total_tokens > 0 else 0.0

                        st.metric("Total Tokens", f"{total_tokens:,}", f"{prompt_tokens:,} prompt + {completion_tokens:,} completion")
                        st.metric("Est. Cost", f"£{cost:.5f}")
                        if energy_model_wh > 0 and energy_wh > 0:
                            st.metric("Est. Energy", f"{energy_wh:.3f}Wh", f"~{(energy_wh / KETTLE_WH * 100):.1f}% Kettle" if KETTLE_WH > 0 else "")

                        ts_now_str = _dt.datetime.now().strftime("%Y%m%d_%H%M%S")
                        docx_filename = f"{st.session_state.current_topic}_{ts_now_str}_response.docx"
                        docx_export_path = APP_BASE_PATH / "exports" / docx_filename
                        try:
                            convo_entry = (
                                f"Instruction:\n{current_instruction_to_use}\n\n"
                                f"Response ({consult_model_name} @ {ts_now_str}):\n{ai_response_text}"
                            )
                            build_consult_docx([convo_entry], docx_export_path)
                            with open(docx_export_path, "rb") as fp_docx:
                                st.download_button(
                                    "Download .docx",
                                    fp_docx,
                                    docx_filename,
                                    "application/vnd.openxmlformats-officedocument.wordprocessingml.document",
                                )
                        except Exception as e_docx:
                            st.error(f"DOCX export error: {e_docx}")

                        log_filename = f"{st.session_state.current_topic}_{ts_now_str}_log.json"
                        log_export_path = APP_BASE_PATH / "logs" / log_filename
                        log_data = {"topic":st.session_state.current_topic, "timestamp":ts_now_str, "model":consult_model_name, "temp":ai_temp, "tokens":{"p":prompt_tokens,"c":completion_tokens,"t":total_tokens}, "cost_gbp":cost, "energy_wh":energy_wh, "user_instr":current_instruction_to_use[:200]+("..." if len(current_instruction_to_use) > 200 else ""), "resp_preview":ai_response_text[:200]+("..." if len(ai_response_text) > 200 else "")} # Use current_instruction_to_use
                        try: log_export_path.write_text(json.dumps(log_data, indent=2), encoding="utf-8")
                        except Exception as e_log: st.error(f"Log save error: {e_log}")

                except Exception as e_ai_consult:
                    st.error(f"AI Consultation Error with {consult_model_name}: {e_ai_consult}", icon="🚨")
                    logger.error(f"AI Consultation Error ({consult_model_name}): {e_ai_consult}", exc_info=True)

    if st.session_state.session_history:
        st.markdown("---"); st.subheader("📜 Current Session History (Newest First)")
        history_display_container = st.container(height=400) # Ensure fixed height for scroll
        for i, entry_text in enumerate(reversed(st.session_state.session_history)):
            history_display_container.markdown(f"**Interaction {len(st.session_state.session_history)-i}:**\n---\n{entry_text}\n\n")

    # Trigger rerun safely after Consult tab interactions
    if st.session_state.rerun_needed:
        st.session_state.rerun_needed = False
        st.rerun()

with tab_ch_analysis:
    st.markdown("### Companies House Document Analysis")
    st.markdown(
        "Enter company numbers, select document categories and date ranges, "
        "then search for available documents. Review the list and select documents for detailed AI analysis."
    )

    ch_company_numbers_input = st.text_area(
        "Company Number(s) (one per line or comma-separated)",
        value=st.session_state.get("ch_company_numbers_input_main", ""),
        key="ch_company_numbers_input_main",
        height=80,
        help="e.g., 12345678 or SC012345, 09876543"
    )

    col_dates_ch1, col_dates_ch2 = st.columns(2)
    with col_dates_ch1:
        st.session_state.ch_start_year_input_main = st.number_input("Start Year (YYYY)", min_value=1900, max_value=2099, value=st.session_state.ch_start_year_input_main, format="%d", key="ch_start_year_widget")
    with col_dates_ch2:
        st.session_state.ch_end_year_input_main = st.number_input("End Year (YYYY)", min_value=1900, max_value=2099, value=st.session_state.ch_end_year_input_main, format="%d", key="ch_end_year_widget")

    ch_category_options_friendly = list(CH_CATEGORIES.keys())
    ch_selected_categories_friendly = st.multiselect(
        "Select Document Categories (leave blank for all major types if unsure)",
        ch_category_options_friendly,
        default=st.session_state.get("ch_categories_multiselect_main", []),
        key="ch_categories_multiselect_main"
    )
    ch_selected_categories_api = [CH_CATEGORIES[f_name] for f_name in ch_selected_categories_friendly if f_name in CH_CATEGORIES]

    st.markdown("---")
    st.markdown("#### Step 1: Find Available Company Documents")

    ch_company_numbers_list = []
    if ch_company_numbers_input: # Use the current value from the widget
        raw_list = [num.strip() for num in ch_company_numbers_input.replace(',', '\\n').splitlines() if num.strip()]
        ch_company_numbers_list = list(dict.fromkeys(raw_list))

    if st.button("🔍 Search for Available Documents", key="ch_search_documents_button"):
        if not ch_company_numbers_list:
            st.warning("Please enter at least one company number.")
        elif st.session_state.ch_start_year_input_main > st.session_state.ch_end_year_input_main:
            st.warning("Start Year cannot be after End Year.")
        elif 'ch_pipeline' not in globals() or not hasattr(ch_pipeline, 'get_relevant_filings_metadata'):
            st.error("CH Search function is not available. Please check ch_pipeline.py.")
        else:
            with st.spinner("Searching for available documents... This may take a moment."):
                try:
                    # Call the correct function signature
                    all_docs, profiles_map, meta_error = ch_pipeline.get_relevant_filings_metadata_multi(
                        company_numbers_list=ch_company_numbers_list,
                        api_key=config.CH_API_KEY,
<<<<<<< HEAD
                        categories_to_fetch=ch_selected_categories_api or None,
=======
                        categories_to_fetch=ch_selected_categories_api,
>>>>>>> 2a4faaba
                        start_year=st.session_state.ch_start_year_input_main,
                        end_year=st.session_state.ch_end_year_input_main,
                    )
                    # Assign a unique 'id' for UI selection (use transaction_id or fallback)
                    for doc in all_docs:
                        doc['id'] = doc.get('transaction_id') or doc.get('document_metadata_link') or f"{doc.get('company_number','')}_{doc.get('date','')}_{doc.get('type','')}_{doc.get('description','')[:10]}"
                    st.session_state.ch_available_documents = all_docs
                    st.session_state.ch_document_selection = {
                        doc['id']: True for doc in st.session_state.ch_available_documents
                    }
                    st.session_state.ch_company_profiles_map = profiles_map
                    if meta_error:
                        st.warning(f"Some errors occurred during metadata retrieval. See logs for details.\n{meta_error}")
                    if not st.session_state.ch_available_documents and ch_company_numbers_list:
                        st.info("No documents found matching your criteria. Try adjusting categories or date range.")
                    elif st.session_state.ch_available_documents:
                        st.success(f"Found {len(st.session_state.ch_available_documents)} potentially relevant document(s). Please review and select below.")
                except Exception as e_fetch_meta:
                    st.error(f"Error fetching CH document metadata: {e_fetch_meta}")
                st.rerun()

    if st.session_state.ch_available_documents:
        st.markdown("---")
        st.markdown("#### Step 2: Select Documents for Analysis")
        st.caption("Review the list of documents found. Uncheck any you don't want to include in the analysis.")

        docs_by_company_display = {}
        for doc_detail in st.session_state.ch_available_documents:
            docs_by_company_display.setdefault(doc_detail['company_number'], []).append(doc_detail)

        for company_num, docs_list in docs_by_company_display.items():
            with st.expander(f"Documents for {company_num} ({len(docs_list)} found)", expanded=True):
                for doc_detail in docs_list:
                    # Compose a display name for the document
                    display_name = (
                        f"{doc_detail.get('date', 'N/A')} | {doc_detail.get('type', 'N/A')} | "
                        f"{doc_detail.get('description', 'N/A')}"
                    )
                    doc_id = doc_detail['id']
                    checked = st.session_state.ch_document_selection.get(doc_id, True)
                    st.session_state.ch_document_selection[doc_id] = st.checkbox(
                        display_name,
                        value=checked,
                        key=f"ch_doc_select_{doc_id}",
                        help=f"Company: {company_num}\nType: {doc_detail.get('type', 'N/A')}\nDate: {doc_detail.get('date', 'N/A')}\nDescription: {doc_detail.get('description', 'N/A')}"
                    )

        st.markdown("---")

    st.markdown("#### Step 3: Configure and Run Analysis")
    st.text_area(
        "Additional AI Instructions for Summaries (Optional):",
        value=st.session_state.additional_ai_instructions_ch_text_area_value,
        height=100,
        key="additional_ai_instructions_ch_text_area_main",
        on_change=lambda: st.session_state.update(additional_ai_instructions_ch_text_area_value=st.session_state.additional_ai_instructions_ch_text_area_main),
        help="e.g., 'Focus on financial risks and director changes.' This will be applied to each selected document's summary."
    )
    
    ch_keywords_for_filter_input = st.text_input(
        "Keywords to Highlight/Filter in Analysis (comma-separated, optional)",
        key="ch_keywords_input_main",
        help="These keywords can be used to guide the AI or highlight sections in the final report."
    )
    ch_keywords_for_filter = [kw.strip() for kw in ch_keywords_for_filter_input.split(',') if kw.strip()]

    # Update disabled state logic for the run button
    is_any_doc_selected = any(st.session_state.ch_document_selection.values()) if st.session_state.ch_document_selection else False

    if st.button("📊 Run Analysis on Selected Documents", type="primary", key="ch_run_analysis_selected_button", disabled=not is_any_doc_selected):
        if not st.session_state.ch_document_selection:
            st.warning("Please select at least one document for analysis.")
        elif not st.session_state.ch_available_documents:
            st.warning("No available documents to analyze. Please search for documents first.")
        else:
            with st.spinner("Running Companies House analysis..."):
                try:
                    docs_to_process_by_company = {
                        company_num: [
                            doc for doc in st.session_state.ch_available_documents
                            if doc['company_number'] == company_num and st.session_state.ch_document_selection.get(doc['id'], False)
                        ]
                        for company_num in ch_company_numbers_list
                    }
                    docs_to_process_by_company = {k: v for k, v in docs_to_process_by_company.items() if v}  # Remove empty entries

                    if not docs_to_process_by_company:
                        st.warning("No documents selected for analysis. Please select documents and try again.")
                    else:
                        # Call the function and unpack its two return values
                        # output_csv_path here is the path to the "digest" CSV.
                        output_csv_path, batch_metrics = ch_pipeline.run_batch_company_analysis(
                            company_numbers_list=list(docs_to_process_by_company.keys()),
                            selected_filings_metadata_by_company=docs_to_process_by_company,
                            company_profiles_map=st.session_state.ch_company_profiles_map,
                            ch_api_key_batch=config.CH_API_KEY,
                            model_prices_gbp=MODEL_PRICES_PER_1K_TOKENS_GBP,
                            specific_ai_instructions=st.session_state.additional_ai_instructions_ch_text_area_value,
                            filter_keywords_str=ch_keywords_for_filter,
                            base_scratch_dir=APP_BASE_PATH / "temp_ch_runs",
                            keep_days=7,
                            use_textract_ocr=(config.CH_PIPELINE_TEXTRACT_FLAG if hasattr(config, 'CH_PIPELINE_TEXTRACT_FLAG') else False),
                            textract_workers=config.MAX_TEXTRACT_WORKERS,
                        )

                        # Path for the DOCX report download button
                        st.session_state.ch_last_digest_path = batch_metrics.get("output_docx_path")
                        
                        st.session_state.ch_last_batch_metrics = batch_metrics
                        st.session_state.ch_last_df = None  # For individual document details table
                        st.session_state.ch_analysis_summaries_for_injection = []  # For individual summaries
                        st.session_state.ch_last_narrative = "Analysis initiated..."

                        main_json_data_list = None
                        main_json_path_str = batch_metrics.get("output_json_path")
                        json_processed_successfully = False
                        
                        if main_json_path_str:
                            main_json_path = _pl.Path(main_json_path_str)
                            if (main_json_path.exists()):
                                try:
                                    with open(main_json_path, 'r', encoding='utf-8') as f_json:
                                        loaded_json_content = json.load(f_json)
                                    
                                    if isinstance(loaded_json_content, list):
                                        main_json_data_list = loaded_json_content
                                    elif isinstance(loaded_json_content, dict):
                                        if "processed_documents" in loaded_json_content and isinstance(loaded_json_content["processed_documents"], list):
                                            main_json_data_list = loaded_json_content["processed_documents"]
                                        elif isinstance(loaded_json_content, dict):
                                            if "processed_documents" in loaded_json_content and isinstance(loaded_json_content["processed_documents"], list):
                                                main_json_data_list = loaded_json_content["processed_documents"]
                                            elif "output_data_rows" in loaded_json_content and isinstance(loaded_json_content["output_data_rows"], list):
                                                main_json_data_list = loaded_json_content["output_data_rows"]
                                    
                                    if main_json_data_list:
                                        json_processed_successfully = True
                                        if 'logger' in globals() and hasattr(logger, 'info'):
                                            logger.info(f"Successfully loaded and parsed main JSON ({main_json_path.name}) for individual document details.")
                                        
                                        st.session_state.ch_last_df = pd.DataFrame(main_json_data_list)
                                        
                                        temp_summaries_for_injection = []
                                        for item_idx, item in enumerate(main_json_data_list):
                                            if isinstance(item, dict):
                                                company_id = str(item.get('company_number', f'Comp_N/A_{item_idx}'))
                                                doc_date = item.get('date', 'N/A')
                                                doc_type = item.get('type', 'N/A')
                                                doc_desc_raw = item.get('description', 'Document')
                                                doc_description = str(doc_desc_raw if pd.notna(doc_desc_raw) and str(doc_desc_raw).strip() else item.get('type', 'Document'))
                                                title = f"{doc_date} - {doc_type} - {doc_description[:75]}"
                                                if len(doc_description) > 75: title += "..."
                                                
                                                individual_summary_text = str(item.get('summary', 'Individual summary not available in JSON.'))
                                                
                                                status = item.get('processing_status', item.get('status'))
                                                if status and str(status).lower() not in ["success", "completed", "ok", "processed", "summarized"]:
                                                    title += f" (Status: {status})"
                                                temp_summaries_for_injection.append((company_id, title, individual_summary_text))
                                        st.session_state.ch_analysis_summaries_for_injection = temp_summaries_for_injection
                                    else: 
                                        msg = f"Main JSON ({main_json_path.name}) loaded but document list not found in expected structure."
                                        if 'logger' in globals() and hasattr(logger, 'warning'): logger.warning(msg)
                                        st.warning(msg)
                                except Exception as e_json:
                                    msg = f"Error processing main JSON output from {main_json_path_str}: {e_json}"
                                    if 'logger' in globals() and hasattr(logger, 'error'): logger.error(msg, exc_info=True)
                                    st.error(msg)
                            else: 
                                msg = f"Main JSON output file specified by pipeline but not found: {main_json_path_str}"
                                if 'logger' in globals() and hasattr(logger, 'warning'): logger.warning(msg)
                                st.warning(msg)
                        else: 
                            msg = "Pipeline did not provide a path for the main JSON output (for individual document details)."
                            if 'logger' in globals() and hasattr(logger, 'warning'): logger.warning(msg)
                            st.warning(msg)

                        # --- Narrative Generation ---
                        narrative_parts = []
                        num_companies_processed = batch_metrics.get("total_companies_processed", 0)
                        num_docs_analyzed = batch_metrics.get("total_documents_analyzed", 0)

                        # Report pipeline metrics first
                        # num_companies_processed and num_docs_analyzed are assumed to be populated from batch_metrics (e.g., lines 950-952).
                        if num_companies_processed > 0 or num_docs_analyzed > 0:
                            narrative_parts.append(f"Pipeline metrics indicate processing for **{num_companies_processed}** company/ies and **{num_docs_analyzed}** document(s).")
                        else:
                            narrative_parts.append("Pipeline metrics did not report specific company or document counts from the overall analysis.")

                        # Then, report on what was found in the JSON DataFrame
                        if json_processed_successfully and st.session_state.ch_last_df is not None and not st.session_state.ch_last_df.empty:
                            df_company_count = st.session_state.ch_last_df['company_number'].nunique() if 'company_number' in st.session_state.ch_last_df.columns else 0
                            df_doc_count = len(st.session_state.ch_last_df)

                            if df_company_count > 0 or df_doc_count > 0:
                                narrative_parts.append(f"The loaded JSON data provides details for **{df_company_count}** company/ies and **{df_doc_count}** document(s).")
                            else:
                                narrative_parts.append("The loaded JSON data was empty or did not contain countable company/document details.")
                            
                            # Existing individual summary logic (originally lines 960-964)
                            actual_individual_summaries_count = sum(1 for s_inj in st.session_state.ch_analysis_summaries_for_injection if s_inj[2] != 'Individual summary not available in JSON.')
                            if actual_individual_summaries_count > 0:
                                narrative_parts.append(f"Found **{actual_individual_summaries_count}** individual document summaries in JSON for review/injection.")
                            else:
                                narrative_parts.append("Individual document summaries were not found or were placeholders in the JSON data. This needs to be fixed in ch_pipeline.py if individual summaries are expected.")
                        
                        else: # This 'else' corresponds to 'if json_processed_successfully and ...' (i.e., JSON failed or df empty)
                            # This replaces the original else block's narrative appends (lines 966-968 in the provided snippet)
                            if not json_processed_successfully: 
                                narrative_parts.append("Detailed information from the JSON output was not available or failed to load. Any counts mentioned above are based on overall pipeline metrics only.")
                            elif st.session_state.ch_last_df is None or st.session_state.ch_last_df.empty: 
                                narrative_parts.append("The JSON data, even if loaded, appeared empty or did not yield document details. Any counts mentioned above are based on overall pipeline metrics only.")

                        # Attempt to read CONSOLIDATED summary from the digest CSV
                        consolidated_summary_from_csv = None
                        if output_csv_path and _pl.Path(output_csv_path).exists():
                            try:
                                df_csv_digest = pd.read_csv(output_csv_path)
                                if not df_csv_digest.empty and 'Summary of Findings' in df_csv_digest.columns:
                                    consolidated_summary_from_csv = df_csv_digest['Summary of Findings'].iloc[0]
                                    if pd.notna(consolidated_summary_from_csv) and consolidated_summary_from_csv.strip():
                                        narrative_parts.append("A consolidated 'Summary of Findings' was successfully extracted from the CSV digest.")
                                    else:
                                        consolidated_summary_from_csv = None 
                                        narrative_parts.append("CSV digest was read, but 'Summary of Findings' was empty or not found.")
                                elif not df_csv_digest.empty:
                                    narrative_parts.append("CSV digest was read, but the 'Summary of Findings' column was missing.")
                                else:
                                    narrative_parts.append("CSV digest file was empty.")
                            except KeyError as e_csv_key:
                                narrative_parts.append(f"Could not read 'Summary of Findings' from CSV digest due to missing column: {e_csv_key}. The CSV ({_pl.Path(output_csv_path).name}) might be malformed or not the expected digest format.")
                                if 'logger' in globals() and hasattr(logger, 'warning'): logger.warning(f"KeyError reading CSV digest {output_csv_path}: {e_csv_key}")
                            except Exception as e_csv:
                                narrative_parts.append(f"Failed to read or process the CSV digest at {output_csv_path}: {e_csv}")
                                if 'logger' in globals() and hasattr(logger, 'error'): logger.error(f"Error reading CSV digest {output_csv_path}: {e_csv}", exc_info=True)
                        elif output_csv_path:
                            narrative_parts.append(f"CSV digest file specified by pipeline but not found at {output_csv_path}.")
                        
                        cost_str = ""
                        if "total_cost_gbp" in batch_metrics and isinstance(batch_metrics["total_cost_gbp"], (float, int)):
                            cost_str = f"£{batch_metrics['total_cost_gbp']:.4f}"
                        elif "total_cost_usd" in batch_metrics:
                            cost_usd_val = batch_metrics['total_cost_usd']
                            if isinstance(cost_usd_val, str):
                                try: cost_usd_val = float(cost_usd_val.replace('$', ''))
                                except ValueError: cost_usd_val = None
                            if isinstance(cost_usd_val, (float, int)): cost_str = f"${cost_usd_val:.2f} (USD)"
                        if cost_str: narrative_parts.append(f"Estimated processing cost: {cost_str}.")
                        
                        st.session_state.ch_last_narrative = " ".join(narrative_parts)
                        
                        if consolidated_summary_from_csv:
                            # This will be displayed in the "Analysis Results" section by existing code
                            # if st.session_state.get('ch_last_narrative') includes it,
                            # or we can add a specific st.markdown for it here if preferred.
                            # For now, it's part of the narrative string.
                            # To display it separately and more prominently:
                            st.session_state.ch_consolidated_summary = consolidated_summary_from_csv
                        else:
                            st.session_state.ch_consolidated_summary = None

                        st.success("Companies House analysis processing complete.")
                except Exception as e_batch: # Corrected indentation to 16 spaces
                    st.error(f"An error occurred during the Companies House analysis: {e_batch}") # Corrected indentation to 20 spaces
                    if 'logger' in globals() and hasattr(logger, 'error'): # Corrected indentation to 20 spaces
                        logger.error(f"Error during CH analysis batch processing: {e_batch}", exc_info=True) # Corrected indentation to 24 spaces
                    # Update session state to reflect failure
                    st.session_state.ch_last_narrative = "Analysis failed. Please check error messages and logs." # Corrected indentation to 20 spaces
                    st.session_state.ch_last_df = None # Corrected indentation to 20 spaces
                    st.session_state.ch_last_digest_path = None # Corrected indentation to 20 spaces
                    st.session_state.ch_last_batch_metrics = None # Corrected indentation to 20 spaces
    # <<< END OF THE 'if st.button("📊 Run Analysis on Selected Documents", ...)' block's logic >>>

    st.markdown("---")
    st.markdown("#### Analysis Results")
    # Check if DataFrame is None or empty
    df_is_empty = st.session_state.get('ch_last_df') is None or st.session_state.get('ch_last_df', pd.DataFrame()).empty # Added default to empty df
    
    # Display Narrative
    if st.session_state.get('ch_last_narrative'):
        st.markdown("##### Narrative Summary & Key Findings")
        st.markdown(st.session_state.ch_last_narrative, unsafe_allow_html=True)
    elif df_is_empty : # Only show "Run analysis" if no narrative AND no df
        st.info("Run an analysis to see results here.")

    # Display Consolidated Summary if available from CSV
    if st.session_state.get('ch_consolidated_summary'):
        st.markdown("---")
        st.markdown("##### Consolidated Summary of Findings (from CSV Digest)")
        st.markdown(st.session_state.ch_consolidated_summary, unsafe_allow_html=True) # Assuming it might contain markdown

    # Display DOCX Download Button
    if st.session_state.get('ch_last_digest_path'):
        try:
            digest_path_obj = _pl.Path(st.session_state.ch_last_digest_path)
            if digest_path_obj.exists():
                with open(digest_path_obj, "rb") as fp:
                    st.download_button(
                        label="📥 Download Full CH Report (DOCX)", data=fp,
                        file_name=digest_path_obj.name,
                        mime="application/vnd.openxmlformats-officedocument.wordprocessingml.document"
                    )
            else:
                st.warning(f"Report file (DOCX) not found at: {digest_path_obj}")
        except Exception as e_dl:
            st.warning(f"Could not prepare CH report (DOCX) for download: {e_dl}")
            if 'logger' in globals() and hasattr(logger, 'error'):
                logger.error(f"Error preparing CH report (DOCX) for download {st.session_state.get('ch_last_digest_path')}: {e_dl}", exc_info=True)
    
    # Display Detailed Document Information Table (from JSON)
    if st.session_state.get('ch_last_df') is not None and not st.session_state.ch_last_df.empty:
        st.markdown("---")
        st.markdown("##### Detailed Document Information (from JSON)")
        st.dataframe(st.session_state.ch_last_df)
    elif not df_is_empty : # If df is not empty but previous check failed, means it's None
        st.info("Detailed document information from JSON is not available or failed to load.")


    if st.session_state.get('ch_last_batch_metrics'):
        st.markdown("##### Processing Metrics")
        metrics_data = st.session_state.ch_last_batch_metrics
        m_col1, m_col2, m_col3 = st.columns(3)
        m_col1.metric("Companies Processed", metrics_data.get("total_companies_processed", 0))
        m_col2.metric("Documents Analyzed", metrics_data.get("total_documents_analyzed", 0))
        
        total_cost_raw = metrics_data.get('total_cost_usd', 0.0)
        if isinstance(total_cost_raw, str):
            try: total_cost_raw = float(total_cost_raw.replace('$', ''))
            except ValueError: total_cost_raw = 0.0
        
        cost_display = f"£{total_cost_raw * 0.80:.4f}" 
        if "total_cost_gbp" in metrics_data:
             cost_display = f"£{metrics_data.get('total_cost_gbp', 0.0)::.4f}"
        m_col3.metric("Est. Cost", cost_display)

# --- START: REVISED TAB FOR GROUP STRUCTURE VISUALIZATION ---
with tab_group_structure:
    if 'GROUP_STRUCTURE_AVAILABLE' in globals() and GROUP_STRUCTURE_AVAILABLE:
        # --- OCR Handler Configuration for Group Structure Tab ---
        ocr_handler_for_group_tab = None  # Default to no OCR handler

        can_use_textract_generally = ch_pipeline.TEXTRACT_AVAILABLE and \
                                     hasattr(ch_pipeline, 'perform_textract_ocr') and \
                                     hasattr(ch_pipeline, 'initialize_textract_aws_clients')

        if can_use_textract_generally:
            if "group_structure_use_textract_checkbox" not in st.session_state:
                st.session_state.group_structure_use_textract_checkbox = False

            use_textract_gs = st.checkbox(
                "🔬 Use AWS Textract for PDF OCR in Group Structure Analysis",
                value=st.session_state.group_structure_use_textract_checkbox,
                key="group_structure_use_textract_checkbox_widget",
                on_change=lambda: st.session_state.update(group_structure_use_textract_checkbox=st.session_state.group_structure_use_textract_checkbox_widget),
                help="If checked, Textract will be used for OCR on PDF documents encountered during group structure analysis. This may incur AWS costs."
            )

            if use_textract_gs:
                if ch_pipeline.initialize_textract_aws_clients():
                    ocr_handler_for_group_tab = ch_pipeline.perform_textract_ocr
                else:
                    st.warning("AWS Textract was selected, but failed to initialize AWS clients. OCR will not be used for group structure analysis.")
        else:
            st.caption("AWS Textract for PDF OCR is not available or not fully configured in the system (ch_pipeline).")
        
        st.markdown("---")

        try:
            from group_structure_utils import render_group_structure_ui
            
            render_group_structure_ui(
                api_key=config.CH_API_KEY,
                base_scratch_dir=APP_BASE_PATH / "temp_group_structure_runs",
                logger=logger,
                ocr_handler=ocr_handler_for_group_tab
            )
        except ImportError as e_import_gs:
            st.error(f"Group Structure functionality could not be loaded due to an import error: {e_import_gs}. Please check the installation of 'group_structure_utils'.")
            if 'logger' in globals() and hasattr(logger, 'error'): # Check logger existence
                 logger.error(f"ImportError for group_structure_utils in tab: {e_import_gs}", exc_info=True)
        except Exception as e_render_gs:
            st.error(f"An error occurred while rendering or operating the Group Structure tab: {str(e_render_gs)}")
            if 'logger' in globals() and hasattr(logger, 'error'): # Check logger existence
                logger.error(f"Error in Group Structure tab (app.py level): {e_render_gs}", exc_info=True)
    else:
        st.error("Group Structure functionality is not available. The 'group_structure_utils' module might have failed to load.")

# --- END: REVISED TAB FOR GROUP STRUCTURE VISUALIZATION ---

with tab_timeline:
    st.markdown("### Case Timeline")
    uploaded = st.file_uploader(
        "Upload docket file (CSV, JSON or PDF)",
        type=["csv", "json", "pdf"],
        key="case_timeline_uploader",
    )
    if uploaded is not None:
        tmp_path = APP_BASE_PATH / "_tmp_timeline_upload"
        tmp_path.write_bytes(uploaded.getvalue())
        try:
            events = timeline_utils.parse_docket_file(tmp_path)
            events_sorted = sorted(events, key=lambda e: e.get("date", ""))
            st.session_state.case_timeline_events = events_sorted
        except Exception as e_parse:
            st.error(f"Failed to parse docket file: {e_parse}")
            st.session_state.case_timeline_events = []
        tmp_path.unlink(missing_ok=True)

    events = st.session_state.get("case_timeline_events", [])
    if events:
        if STREAMLIT_TIMELINE_AVAILABLE:
            tl_events = []
            for ev in events:
                date_parts = ev.get("date", "").split("-")
                start_date = {}
                if len(date_parts) == 3:
                    start_date = {
                        "year": int(date_parts[0]),
                        "month": int(date_parts[1]),
                        "day": int(date_parts[2]),
                    }
                tl_events.append({
                    "start_date": start_date,
                    "text": {"text": ev.get("description", "")},
                })
            st_timeline({"events": tl_events}, height=500)
        else:
            st.table(events)
    else:
        st.info("Upload a docket file to display events.")

with tab_about_rendered:
    render_about_page()

with tab_instructions:
    render_instructions_page()

# --- End of Main App Area UI (Using Tabs) ---<|MERGE_RESOLUTION|>--- conflicted
+++ resolved
@@ -945,11 +945,9 @@
                     all_docs, profiles_map, meta_error = ch_pipeline.get_relevant_filings_metadata_multi(
                         company_numbers_list=ch_company_numbers_list,
                         api_key=config.CH_API_KEY,
-<<<<<<< HEAD
+
                         categories_to_fetch=ch_selected_categories_api or None,
-=======
-                        categories_to_fetch=ch_selected_categories_api,
->>>>>>> 2a4faaba
+
                         start_year=st.session_state.ch_start_year_input_main,
                         end_year=st.session_state.ch_end_year_input_main,
                     )
